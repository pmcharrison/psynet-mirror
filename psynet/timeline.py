# pylint: disable=abstract-method

import json
import time
import warnings
from collections import Counter
from datetime import datetime
from functools import cached_property, reduce
from statistics import median
from typing import Callable, Dict, List, Optional, Union

import flask
import importlib_resources
from dallinger import db
from dallinger.config import get_config
from dominate import tags
from sqlalchemy import Column, ForeignKey, Integer
from sqlalchemy.orm import relationship

from . import templates
from .data import SQLBase, SQLMixin, register_table
from .field import claim_field
from .participant import Participant
from .utils import (
    NoArgumentProvided,
    call_function,
    check_function_args,
    dict_to_js_vars,
    format_datetime_string,
    get_logger,
    merge_dicts,
    serialise,
    unserialise_datetime,
)

logger = get_logger()


class Event(dict):
    """
    Defines an event that occurs on the front-end for a given page.
    This event is triggered once custom conditions are satisfied;
    it can then trigger future events to occur.
    One can define custom JS code to be run when these events execute
    in one of two ways.
    One approach is to register this custom JS code by writing something
    like this:

    ::

        psynet.trial.onEvent("myEventId", function() {
            // custom code goes here
        });

    A second approach is to add JS code directly to the ``js`` argument
    of the present function.

    The resulting object should be passed to the ``events`` parameter in
    :class:`~psynet.timeline.Page`.

    Parameters
    ----------

    is_triggered_by:
        Defines the triggers for the present event.
        A trigger can be specified either as a string corresponding to an event ID,
        for example ``"trialStart"``, or as an object of class :class:`~psynet.timeline.Trigger`.
        The latter case is more flexible because it allows a particular trigger to be delayed
        by a specified number of seconds.
        Multiple triggers can be defined by instead passing a list of these strings
        or :class:`~psynet.timeline.Trigger` objects.
        Alternatively, one can pass ``None``, in which case the event won't be triggered automatically,
        but instead will only be triggered if/when ``psynet.trial.registerEvent`` is called
        in the Javascript front-end.

    trigger_condition:
        If this is set to ``"all"`` (default), then all triggers must be satisfied before the
        event will be cued. If this is set to ``"any"``, then the event will be cued when
        any one of these triggers occurred.

    delay:
        Determines the time interval (in seconds) between the trigger condition being satisfied
        and the event being triggered (default = 0.0).

    once:
        If ``True``, then the event will only be cued once, at the point when the
        trigger condition is first satisfied. If ``False`` (default), then the event will be recued
        each time one of the triggers is hit again.

    message:
        Optional message to display when this event occurs (default = ``""``).

    message_color:
        CSS color specification for the message (default = ``"black"``).

    js:
        Optional Javascript code to execute when the event occurs (default = ``None``).

    """

    def __init__(
        self,
        is_triggered_by,
        trigger_condition: str = "all",
        delay: float = 0.0,
        once: bool = False,
        message: Optional[str] = None,
        message_color: str = "black",
        js: Optional[str] = None,
    ):
        if is_triggered_by is None:
            is_triggered_by = []
        elif not isinstance(is_triggered_by, list):
            is_triggered_by = [is_triggered_by]

        is_triggered_by = [
            x if isinstance(x, Trigger) else Trigger(x) for x in is_triggered_by
        ]

        super().__init__(
            is_triggered_by=is_triggered_by,
            trigger_condition=trigger_condition,
            delay=delay,
            once=once,
            message=message,
            message_color=message_color,
            js=js,
        )

    def add_trigger(self, trigger, **kwargs):
        if isinstance(trigger, str):
            t = Trigger(triggering_event=trigger, **kwargs)
        elif isinstance(trigger, Trigger):
            t = trigger
        else:
            raise ValueError("trigger must be an object of class str or Trigger.")
        self["is_triggered_by"].append(t)

    def add_triggers(self, *args):
        for arg in args:
            self.add_trigger(arg)


class Trigger(dict):
    def __init__(self, triggering_event, delay=0.0):
        assert isinstance(triggering_event, str)
        super().__init__(triggering_event=triggering_event, delay=float(delay))


def get_template(name):
    assert isinstance(name, str)
    path_all_templates = importlib_resources.files(templates)
    path_template = path_all_templates.joinpath(name)
    with open(path_template, "r") as file:
        return file.read()


class Elt:
    returns_time_credit = False
    time_estimate = None
    expected_repetitions = None
    id = None

    def consume(self, experiment, participant):
        raise NotImplementedError

    def render(self, experiment, participant):
        raise NotImplementedError

    def multiply_expected_repetitions(self, factor):
        # pylint: disable=unused-argument
        return self


class NullElt(Elt):
    def consume(self, experiment, participant):
        pass

    def render(self, experiment, participant):
        pass


class CodeBlock(Elt):
    """
    A timeline component that executes some back-end logic without showing
    anything to the participant.

    Parameters
    ----------

    function:
        A function with up to two arguments named ``participant`` and ``experiment``,
        that is executed once the participant reaches the corresponding part of the timeline.
    """

    def __init__(self, function):
        self.function = function

    def consume(self, experiment, participant):
        call_function(
            self.function,
            {"self": self, "experiment": experiment, "participant": participant},
        )


class FixTime(Elt):
    def __init__(self, time_estimate: float):
        self.time_estimate = time_estimate
        self.expected_repetitions = 1

    def multiply_expected_repetitions(self, factor):
        self.expected_repetitions = self.expected_repetitions * factor


class StartFixTime(FixTime):
    def __init__(self, time_estimate, end_fix_time):
        super().__init__(time_estimate)
        self.end_fix_time = end_fix_time

    def consume(self, experiment, participant):
        participant.time_credit.start_fix_time(self.time_estimate)


class EndFixTime(FixTime):
    def consume(self, experiment, participant):
        participant.time_credit.end_fix_time(self.time_estimate)


class GoTo(Elt):
    def __init__(self, target):
        self.target = target

    def get_target(self, experiment, participant):
        # pylint: disable=unused-argument
        return self.target

    def consume(self, experiment, participant):
        target_elt = self.get_target(experiment, participant)
        participant.elt_id = target_elt.id
        # We subtract 1 because elt_id will be incremented again when
        # we return to the start of the advance page loop.
        # Remember that ``elt_id`` corresponds to a nested representation,
        # where each element corresponds to successively deeper and deeper
        # levels of page makers.
        # We therefore perform our subtraction to the last element
        # of the list.
        participant.elt_id[-1] -= 1


class ReactiveGoTo(GoTo):
    def __init__(
        self,
        function,  # function taking experiment, participant and returning a key
        targets,  # dict of possible target elements
    ):
        # pylint: disable=super-init-not-called
        self.function = function
        self.targets = targets
        self.check_args()

    def check_args(self):
        self.check_function()
        self.check_targets()

    def check_function(self):
        check_function_args(
            self.function, ("self", "experiment", "participant"), need_all=False
        )

    def check_targets(self):
        try:
            assert isinstance(self.targets, dict)
            for target in self.targets.values():
                assert isinstance(target, Elt)
        except AssertionError:
            raise TypeError("<targets> must be a dictionary of Elt objects.")

    def get_target(self, experiment, participant):
        val = call_function(
            self.function,
            {"self": self, "experiment": experiment, "participant": participant},
        )
        try:
            return self.targets[val]
        except KeyError:
            raise ValueError(
                f"ReactiveGoTo returned {val}, which is not present among the target keys: "
                + f"{list(self.targets)}."
            )


class MediaSpec:
    """
    This object enumerates the media assets available for a given
    :class:`~psynet.timeline.Page` object.

    Parameters
    ----------

    audio: dict
        A dictionary of audio assets.
        Each item can either be a string,
        corresponding to the URL for a single file (e.g. "/static/audio/test.wav"),
        or a dictionary, corresponding to metadata for a batch of media assets.
        A batch dictionary must contain the field "url", providing the URL to the batch file,
        and the field "ids", providing the list of IDs for the batch's constituent assets.
        A valid audio argument might look like the following:

        ::

            {
                'bier': '/static/bier.wav',
                'my_batch': {
                    'url': '/static/file_concatenated.mp3',
                    'ids': ['funk_game_loop', 'honey_bee', 'there_it_is'],
                    'type': 'batch'
                }
            }

    image: dict
        An analogously structured dictionary of image stimuli.

    video: dict
        An analogously structured dictionary of video stimuli.
    """

    modalities = ["audio", "image", "video"]

    def __init__(
        self,
        audio: Optional[dict] = None,
        image: Optional[dict] = None,
        video: Optional[dict] = None,
    ):
        if audio is None:
            audio = {}

        if image is None:
            image = {}

        if video is None:
            video = {}

        self.data = {"audio": audio, "image": image, "video": video}

        assert list(self.data) == self.modalities

    @property
    def audio(self):
        return self.data["audio"]

    @property
    def image(self):
        return self.data["image"]

    @property
    def video(self):
        return self.data["video"]

    @property
    def ids(self):
        res = {}
        for media_type, media in self.data.items():
            res[media_type] = set()
            for key, value in media.items():
                if isinstance(value, str):
                    res[media_type].add(key)
                else:
                    assert isinstance(value, dict)
                    res[media_type].update(value["ids"])
        return res

    @property
    def num_files(self):
        counter = 0
        for modality in self.data.values():
            counter += len(modality)
        return counter

    def add(self, modality: str, entries: dict):
        if modality not in self.data:
            self.data[modality] = {}
        for key, value in entries.items():
            self.data[modality][key] = value

    @classmethod
    def merge(self, *args, overwrite: bool = False):
        if len(args) == 0:
            return MediaSpec()

        new_args = {}
        for modality in self.modalities:
            new_args[modality] = merge_dicts(
                *[x.data[modality] for x in args], overwrite=overwrite
            )

        return MediaSpec(**new_args)

    def check(self):
        assert isinstance(self.data, dict)
        for key, value in self.data.items():
            assert key in self.modalities
            ids = set()
            for file_id, file in value.items():
                if file_id in ids:
                    raise ValueError(
                        f"{file_id} occurred more than once in page's {key} specification."
                    )
                ids.add(file_id)
                if not isinstance(file, str):
                    if not isinstance(file, dict):
                        raise TypeError(
                            f"Media entry must either be a string URL or a dict (got {file})."
                        )
                    if not ("url" in file and "ids" in file):
                        raise ValueError(
                            "Batch specifications must contain both 'url' and 'ids' keys."
                        )
                    batch_ids = file["ids"]
                    if not isinstance(batch_ids, list):
                        raise TypeError(
                            f"The ids component of the batch specification must be a list (got {ids})."
                        )
                    for _id in batch_ids:
                        if not isinstance(_id, str):
                            raise TypeError(
                                f"Each id in the batch specification must be a string (got {_id})."
                            )
                        ids.add(_id)

    def to_json(self):
        return json.dumps(self.data)


class ProgressStage(dict):
    def __init__(
        self,
        time: Union[float, int, List],
        caption: str = "",
        color: str = "rgb(49, 124, 246)",
        persistent: bool = False,
    ):
        if isinstance(time, list):
            duration = time[1] - time[0]
        else:
            duration = time

        self["time"] = time
        self["duration"] = duration
        self["caption"] = caption
        self["color"] = color
        self["persistent"] = persistent


class ProgressDisplay(dict):
    def __init__(
        self,
        stages: List,
        start="trialStart",
        show_bar: bool = True,
        **kwargs,
    ):
        self.consolidate_stages(stages)

        if len(stages) == 0:
            _duration = 0.0
        else:
            last_stage = stages[-1]
            _duration = last_stage["time"][1]

        self["duration"] = _duration
        self["start"] = start
        self["show_bar"] = show_bar
        self["stages"] = stages

        self.validate()

        if "duration" in kwargs:
            logger.warning(
                "ProgressDisplay no longer takes a 'duration' argument, please remove it."
            )
            del kwargs["duration"]

        if (len(kwargs)) > 0:
            logger.warning(
                "The following unrecognized arguments were passed to ProgressDisplay: "
                + ", ".join(list(kwargs))
            )

    def consolidate_stages(self, stages):
        """
        Goes through the list of stages, and whenever the ``time`` argument
        is a single number, replaces this argument with a pair of numbers
        corresponding to the computed start time and end time for that stage.
        """
        _start_time = 0.0
        for s in stages:
            if not isinstance(s["time"], list):
                _duration = s["time"]
                _end_time = _start_time + _duration
                s["time"] = [_start_time, _end_time]
            _end_time = s["time"][1]
            _start_time = _end_time

    def validate(self):
        stages = self["stages"]
        for i, stage in enumerate(stages):
            start_time = stage["time"][0]
            if i == 0:
                if start_time != 0.0:
                    raise ValueError(
                        "The first stage in the progress bar must have a start time of 0.0."
                    )
            else:
                prev_stage = stages[i - 1]
                prev_stage_end_time = prev_stage["time"][1]
                if start_time != prev_stage_end_time:
                    raise ValueError(
                        f"The start time of stages[{i}] did not match the end time of the previous stage."
                    )
            if i == len(stages) - 1:
                end_time = stage["time"][1]
                if end_time != self["duration"]:
                    raise ValueError(
                        "The final stage must have an end time equal to the progress bar's duration."
                    )


class Page(Elt):
    """
    The base class for pages, customised by passing values to the ``__init__``
    function and by overriding the following methods:

    * :meth:`~psynet.timeline.Page.format_answer`
    * :meth:`~psynet.timeline.Page.validate`
    * :meth:`~psynet.timeline.Page.metadata`

    Parameters
    ----------

    time_estimate:
        Time estimated for the page.

    template_path:
        Path to the jinja2 template to use for the page.

    template_str:
        Alternative way of specifying the jinja2 template as a string.

    template_arg:
        Dictionary of arguments to pass to the jinja2 template.

    label:
        Internal label to give the page, used for example in results saving.

    js_vars:
        Dictionary of arguments to instantiate as global Javascript variables.

    media: :class:`psynet.timeline.MediaSpec`
        Optional specification of media assets to preload
        (see the documentation for :class:`psynet.timeline.MediaSpec`).

    scripts:
        Optional list of scripts to include in the page.
        Each script should be represented as a string, which will be passed
        verbatim to the page's HTML.

    css:
        Optional list of CSS specification to include in the page.
        Each specification should be represented as a string, which will be passed
        verbatim to the page's HTML.
        A valid CSS specification might look like this:

        ::

            .modal-content {
                background-color: #4989C8;
                margin: auto;
                padding: 20px;
                border: 1px solid #888;
                width: 80%;
            }

            .close {
                color: #aaaaaa;
                float: right;
                font-size: 28px;
                font-weight: bold;
            }

    contents:
        Optional dictionary to store some experiment specific data. For example, in an experiment about melodies, the contents property might look something like this: {”melody”: [1, 5, 2]}.

    save_answer:
        If ``True`` (default), then the answer generated by the page is saved to ``participant.answer``,
        and a link to the corresponding ``Response`` object is saved in ``participant.last_response_id``.
        If ``False``, these slots are left unchanged.
        If a string, then then the answer is not only saved to ``particicipant.answer`` and ``participant.last_response_id``,
        but it is additionally saved as a participant variable named by that string.

    events:
        An optional dictionary of event specifications for the page.
        This determines the timing of various Javascript events that happen on the page.
        Each key of this dictionary corresponds to a particular event.
        Each value should then correspond to an object of class :class:`~psynet.timeline.Event`.
        The :class:`~psynet.timeline.Event` object specifies how the event is triggered by other events.
        For example, if I want to define an event that occurs 3 seconds after the trial starts,
        I would write ``events={"myEvent": Event(is_triggered_by="trialStart", delay=3.0)}``.
        Useful standard events to know are
        ``trialStart`` (start of the trial),
        ``promptStart`` (start of the prompt),
        ``promptEnd`` (end of the prompt),
        ``recordStart`` (beginning of a recording),
        ``recordEnd`` (end of a recording),
        ``responseEnable`` (enables the response options),
        and ``submitEnable`` (enables the user to submit their response).
        These events and their triggers are set to sensible defaults,
        but the user is welcome to modify them for greater customization.
        See also the ``update_events`` methods of
        :class:`~psynet.modular_page.Prompt`
        and
        :class:`~psynet.modular_page.Control`,
        which provide alternative ways to customize event sequences for modular pages.

    progress_display
        Optional :class:`~psynet.timeline.ProgressDisplay` object.

    start_trial_automatically
        If ``True`` (default), the trial starts automatically, e.g. by the playing
        of a queued audio file. Otherwise the trial will wait for the
        trialPrepare event to be triggered (e.g. by clicking a 'Play' button,
        or by calling `psynet.trial.registerEvent("trialPrepare")` in JS).

    bot_response
        Optional function to call when this page is consumed by a bot.
        This will override any ``bot_response`` function specified in the class's
        ``bot_response`` method.

    Attributes
    ----------

    contents : dict
        A dictionary containing experiment specific data.

    session_id : str
        If session_id is not None, then it must be a string. If two consecutive pages occur with the same session_id, then when it’s time to move to the second page, the browser will not navigate to a new page, but will instead update the Javascript variable psynet.page with metadata for the new page, and will trigger an event called pageUpdated. This event can be listened for with Javascript code like window.addEventListener(”pageUpdated”, ...).

    dynamically_update_progress_bar_and_bonus : bool
        If ``True``, then the page will regularly poll for updates to the progress bar and the bonus.
        If ``False`` (default), the progress bar and bonus are updated only on page refresh or on transition to
        the next page.
    """

    returns_time_credit = True
    dynamically_update_progress_bar_and_bonus = False

    def __init__(
        self,
        time_estimate: Optional[float] = None,
        template_path: Optional[str] = None,
        template_str: Optional[str] = None,
        template_arg: Optional[Dict] = None,
        label: str = "untitled",
        js_vars: Optional[Dict] = None,
        media: Optional[MediaSpec] = None,
        scripts: Optional[List] = None,
        css: Optional[List] = None,
        contents: Optional[Dict] = None,
        session_id: Optional[str] = None,
        save_answer: bool = True,
        events: Optional[Dict] = None,
        progress_display: Optional[ProgressDisplay] = None,
        start_trial_automatically: bool = True,
        bot_response=NoArgumentProvided,
    ):
        if template_arg is None:
            template_arg = {}
        if js_vars is None:
            js_vars = {}
        if contents is None:
            contents = {}

        if template_path is None and template_str is None:
            raise ValueError("Must provide either template_path or template_str.")
        if template_path is not None and template_str is not None:
            raise ValueError("Cannot provide both template_path and template_str.")

        if template_path is not None:
            with open(template_path, "r") as file:
                template_str = file.read()

        assert len(label) <= 250
        assert isinstance(template_arg, dict)
        assert isinstance(label, str)

        self.time_estimate = time_estimate
        self.template_str = template_str
        self.template_arg = template_arg
        self.label = label
        self.js_vars = js_vars

        self.expected_repetitions = 1

        self.media = MediaSpec() if media is None else media
        self.media.check()

        self.scripts = [] if scripts is None else [flask.Markup(x) for x in scripts]
        assert isinstance(self.scripts, list)

        self.css = [] if css is None else [flask.Markup(x) for x in css]
        assert isinstance(self.css, list)

        self._contents = contents
        self.session_id = session_id
        self.save_answer = save_answer
        self.start_trial_automatically = start_trial_automatically

        self.events = {
            **self.prepare_default_events(),
            **({} if events is None else events),
        }

        if progress_display is None:
            progress_display = ProgressDisplay(stages=[], show_bar=False)
        self.progress_display = progress_display

        self._bot_response = bot_response

    def call__bot_response(self, experiment, bot):
        from .bot import BotResponse

        if self._bot_response == NoArgumentProvided:
            res = self.get_bot_response(experiment, bot)
        elif callable(self._bot_response):
            res = call_function(
                self._bot_response,
                args={
                    "experiment": experiment,
                    "bot": bot,
                    "participant": bot,
                    "page": self,
                },
            )
        else:
            res = self._bot_response

        if not isinstance(res, BotResponse):
            res = BotResponse(answer=res)

        return res

    def get_bot_response(self, experiment, bot):
        """
        This function is used when a bot simulates a participant responding to a given page.
        In the simplest form, the function just returns the value of the
        answer that the bot returns.
        For more sophisticated treatment, the function can return a
        ``BotResponse`` object which contains other parameters
        such as ``blobs`` and ``metadata``.
        """
        return None

    def prepare_default_events(self):
        return {
            "trialConstruct": Event(is_triggered_by=None, once=True),
            "trialPrepare": Event(
                is_triggered_by="trialConstruct"
                if self.start_trial_automatically
                else None,
                once=True,
            ),
            "trialStart": Event(is_triggered_by="trialPrepare", once=True),
            "responseEnable": Event(is_triggered_by="trialStart", delay=0.0, once=True),
            "submitEnable": Event(is_triggered_by="trialStart", delay=0.0, once=True),
            "trialFinish": Event(
                is_triggered_by=None
            ),  # only called when trial comes to a natural end
            "trialFinished": Event(is_triggered_by="trialFinish"),
            "trialStop": Event(is_triggered_by=None),  # only called at premature end
            "trialStopped": Event(is_triggered_by="trialStop"),
        }

    def __json__(self, participant):
        return {
            "attributes": self.attributes(participant),
            "contents": self.contents,
        }

    def attributes(self, participant):
        """
        Returns a dictionary containing the `session_id`, the page `type`, and the `page_uuid` .
        """
        from psynet.page import UnityPage

        return {
            "session_id": self.session_id,
            "type": type(self).__name__,
            "auth_token": participant.auth_token,
            "page_uuid": participant.page_uuid,
            "is_unity_page": isinstance(self, UnityPage),
        }

    @property
    def contents(self):
        return self._contents

    @contents.setter
    def contents(self, contents):
        self._contents = contents

    @property
    def initial_download_progress(self):
        if self.media.num_files > 0:
            return 0
        else:
            return 100

    def visualize(self, trial):
        return ""

    def consume(self, experiment, participant):
        participant.page_uuid = experiment.make_uuid()

    def process_response(
        self,
        raw_answer,
        blobs,
        metadata,
        experiment,
        participant,
        client_ip_address,
        answer=NoArgumentProvided,
    ):
<<<<<<< HEAD
        answer = self.format_answer(
            raw_answer,
            blobs=blobs,
            metadata=metadata,
            experiment=experiment,
            participant=participant,
            trial=participant.current_trial,
        )
=======
        if raw_answer == NoArgumentProvided and answer == NoArgumentProvided:
            raise ValueError("At least one of raw_answer and answer must be provided.")
        if blobs is None:
            blobs = {}
        if metadata is None:
            metadata = {}

        if answer == NoArgumentProvided:
            answer = self.format_answer(
                raw_answer,
                blobs=blobs,
                metadata=metadata,
                experiment=experiment,
                participant=participant,
            )

>>>>>>> 29e749dd
        extra_metadata = self.metadata(
            metadata=metadata,
            raw_answer=raw_answer,
            answer=answer,
            experiment=experiment,
            participant=participant,
        )

        combined_metadata = {**metadata, **extra_metadata}

        resp = Response(
            participant=participant,
            label=self.label,
            answer=answer,
            page_type=type(self).__name__,
            metadata=combined_metadata,
            client_ip_address=client_ip_address,
        )

        db.session.add(resp)
        db.session.commit()

        if self.save_answer:
            participant.last_response_id = resp.id
            if len(participant.answer_accumulators) > 0:
                participant.answer_accumulators[-1] = participant.answer_accumulators[
                    -1
                ] + [resp.answer]
            else:
                participant.answer = resp.answer
            participant.answer_is_fresh = True
            if isinstance(self.save_answer, str):
                participant.var.set(self.save_answer, resp.answer)
        else:
            participant.answer_is_fresh = False

        participant.browser_platform = metadata.get(
            "platform", "Browser platform info could not be retrieved."
        )

        db.session.commit()
        return resp

    def metadata(self, **kwargs):
        """
        Compiles metadata about the page or its response from the participant.
        This metadata will be merged with the default metadata object returned
        from the browser, with any duplicate terms overwritten.

        Parameters
        ----------

        **kwargs
            Keyword arguments, including:

            1. ``raw_answer``:
               The raw answer returned from the participant's browser.

            2. ``answer``:
               The formatted answer.

            3. ``metadata``:
               The original metadata returned from the participant's browser.

            3. ``experiment``:
               An instantiation of :class:`psynet.experiment.Experiment`,
               corresponding to the current experiment.

            4. ``participant``:
               An instantiation of :class:`psynet.participant.Participant`,
               corresponding to the current participant.

        Returns
        -------

        dict
            A dictionary of metadata.
        """
        return {}

    def format_answer(self, raw_answer, **kwargs):
        """
        Formats the raw answer object returned from the participant's browser.

        Parameters
        ----------

        raw_answer
            The raw answer object returned from the participant's browser.

        **kwargs
            Keyword arguments, including:

            1. ``blobs``:
               A dictionary of any blobs that were returned from the
               participant's browser.

            2. ``metadata``:
               The metadata returned from the participant's browser.

            3. ``experiment``:
               An instantiation of :class:`psynet.experiment.Experiment`,
               corresponding to the current experiment.

            4. ``participant``:
               An instantiation of :class:`psynet.participant.Participant`,
               corresponding to the current participant.

        Returns
        -------

        Object
            The formatted answer, suitable for serialisation to JSON
            and storage in the database.
        """
        # pylint: disable=unused-argument
        return raw_answer

    def validate(self, response, **kwargs):
        # pylint: disable=unused-argument
        """
        Takes the :class:`psynet.timeline.Response` object
        created by the page and runs a validation check
        to determine whether the participant may continue to the next page.

        Parameters
        ----------

        response:
            An instance of :class:`psynet.timeline.Response`.
            Typically the ``answer`` attribute of this object
            is most useful for validation.

        **kwargs:
            Keyword arguments, including:

            1. ``experiment``:
               An instantiation of :class:`psynet.experiment.Experiment`,
               corresponding to the current experiment.

            2. ``participant``:
               An instantiation of :class:`psynet.participant.Participant`,
               corresponding to the current participant.

        Returns
        -------

        ``None`` or an object of class :class:`psynet.timeline.FailedValidation`
            On the case of failed validation, an instantiation of
            :class:`psynet.timeline.FailedValidation`
            containing a message to pass to the participant.
        """
        return None

    def pre_render(self):
        """
        This method is called immediately prior to rendering the page for
        the participant. It will be called again each time the participant
        refreshes the page.
        """
        pass

    def render(self, experiment, participant):
        internal_js_vars = {
            "authToken": participant.auth_token,
            "pageUuid": participant.page_uuid,
            "dynamicallyUpdateProgressBarAndBonus": self.dynamically_update_progress_bar_and_bonus,
        }
        all_template_arg = {
            **self.template_arg,
            "init_js_vars": flask.Markup(
                dict_to_js_vars({**self.js_vars, **internal_js_vars})
            ),
            "define_media_requests": flask.Markup(self.define_media_requests),
            "initial_download_progress": self.initial_download_progress,
            "min_accumulated_bonus_for_abort": experiment.var.min_accumulated_bonus_for_abort,
            "show_abort_button": experiment.var.show_abort_button,
            "show_footer": experiment.var.show_footer,
            "show_bonus": experiment.var.show_bonus,
            "basic_bonus": "%.2f" % participant.time_credit.get_bonus(),
            "extra_bonus": "%.2f" % participant.performance_bonus,
            "total_bonus": "%.2f"
            % (participant.performance_bonus + participant.time_credit.get_bonus()),
            "show_progress_bar": experiment.var.show_progress_bar,
            "progress_percentage": round(participant.progress * 100),
            "contact_email_on_error": get_config().get("contact_email_on_error"),
            "experiment_title": get_config().get("title"),
            "app_id": experiment.app_id,
            "participant": participant,
            "auth_token": participant.auth_token,
            "worker_id": participant.worker_id,
            "scripts": self.scripts,
            "css": self.css,
            "events": self.events,
            "trial_progress_display_config": self.progress_display,
            "attributes": self.attributes,
            "contents": self.contents,
        }
        return flask.render_template_string(self.template_str, **all_template_arg)

    @property
    def define_media_requests(self):
        return f"psynet.media.requests = JSON.parse('{self.media.to_json()}');"

    def multiply_expected_repetitions(self, factor: float):
        self.expected_repetitions = self.expected_repetitions * factor
        return self


class PageMaker(Elt):
    """
    A page maker is defined by a function that is executed when
    the participant requests the relevant page.

    Parameters
    ----------

    function:
        A function that may take up to two arguments, named ``experiment``
        and ``participant``. These arguments correspond to instantiations
        of the class objects :class:`psynet.experiment.Experiment`
        and :class:`psynet.participant.Participant` respectively.
        The function should return either a single test element
        (e.g. :class:`psynet.timeline.Page`, :class:`psynet.timeline.PageMaker`,
        :class:`psynet.timeline.CodeBlock`) or a list of such elements.
        Note that :class:`psynet.timeline.PageMaker` objects can be nested
        arbitrarily deeply. Note also that, if the page maker returns multiple pages,
        then the function will be recomputed each time the participant progresses
        to the next page. This functionality can be used to make the latter
        pages depend on the earlier pages in the page maker.

    time_estimate:
        Time estimated to complete the segment. This time estimate is used
        for predicting the overall length of the experiment and hence
        generating the progress bar. The actual time credit given to the
        participant is determined by ``time_estimate`` parameters
        provided to the pages generated by ``function``.
        However, there is an exception provided for back-compatibility:
        if ``function`` generates a list containing solely :class:`psynet.timeline.Page`
        or :class:`psynet.timeline.PageMaker` objects, and if those objects are all missing
        ``time_estimate`` values, then these ``time_estimate`` values will be imputed by dividing
        the parent :class:`psynet.timeline.PageMaker`'s ``time_estimate``
        by the number of produced elements.
    """

    returns_time_credit = True

    def __init__(
        self,
        function,
        time_estimate,
        accumulate_answers: bool = False,
    ):
        self.function = function
        self.time_estimate = time_estimate
        self.accumulate_answers = accumulate_answers
        self.expected_repetitions = 1

    def resolve(self, experiment, participant, position):
        """
        This function 'resolves' the page maker by calling its underlying
        function and hence returning its underlying timeline logic.

        Parameters
        ----------
        experiment :
            The experiment instance.

        participant :
            The participant instance.

        position :
            The position of the page maker within the timeline.
            This is used for setting the IDs of the timeline
            elements that are produced.

        Returns
        -------

        A list of ``Elt`` objects.
        """
        res = call_function(
            self.function,
            {"self": self, "experiment": experiment, "participant": participant},
        )
        res = join(res)
        self.impute_time_estimates(res)
        self.check_time_estimates(res)
        res = join(
            StartAccumulateAnswers() if self.accumulate_answers else None,
            res,
            EndAccumulateAnswers() if self.accumulate_answers else None,
        )
        for i, elt in enumerate(res):
            elt.id = position + [i]
        return res

    def impute_time_estimates(self, elts):
        # This is performed for back-compatibility;
        # basically, if all the elements are pages or page makers
        # and none of them have time estimates, then we compute
        # their time estimates by equally subdividing the time estimate
        # for the parent page maker.
        if all(
            [
                isinstance(elt, (Page, PageMaker)) and elt.time_estimate is None
                for elt in elts
            ]
        ):
            n = len(elts)
            for elt in elts:
                elt.time_estimate = self.time_estimate / n

    def check_time_estimates(self, elts):
        for elt in elts:
            if elt.returns_time_credit and elt.time_estimate is None:
                raise RuntimeError(
                    f"One of the elements in the page maker was missing a time estimate ({elt})"
                )

    def multiply_expected_repetitions(self, factor: float):
        self.expected_repetitions = self.expected_repetitions * factor
        return self


def multi_page_maker(
    label: str,
    function,
    expected_num_pages: int,
    total_time_estimate: int,
    accumulate_answers: bool = False,
    check_num_pages: bool = True,
):
    """
    .. deprecated:: 8.1.0
        Use :class:`psynet.timeline.PageMaker` instead.

    Parameters
    ----------

    label
        Label for the multi-page-maker.

    function
        Function to generate the pages, taking the arguments ``experiment`` and ``participant``.
        The function should return a list of pages and/or code blocks.

    expected_num_pages
        IGNORED

    total_time_estimate
        Overall time estimate for the sequence of pages.

    accumulate_answers
        If ``False`` (default), then the final ``answer`` is simply the answer delivered by the final
        page. If ``True``, then the answers to all the pages are accumulated in a list.

    check_num_pages
        IGNORED

    Returns
    -------

    A list of test elements that can be incorporated into a timeline using ``join``.

    """
    warnings.warn(
        "psynet.timeline.multi_page_maker is deprecated. Use :class:`psynet.timeline.PageMaker` instead.",
        DeprecationWarning,
    )
    return PageMaker(function, total_time_estimate, accumulate_answers)


class PageMakerFinishedError(Exception):
    pass


class EndPage(Page):
    def __init__(self, template_filename, label="EndPage"):
        super().__init__(
            time_estimate=0,
            template_str=get_template(template_filename),
            label=label,
        )

    def consume(self, experiment, participant):
        super().consume(experiment, participant)
        self.finalize_participant(experiment, participant)

    def get_bot_response(self, experiment, bot):
        bot.status = "approved"
        return None

    def finalize_participant(self, experiment, participant):
        """
        Executed when the participant completes the experiment.

        Parameters
        ----------

        experiment:
            An instantiation of :class:`psynet.experiment.Experiment`,
            corresponding to the current experiment.

        participant:
            An instantiation of :class:`psynet.participant.Participant`,
            corresponding to the current participant.
        """


class Timeline:
    def __init__(self, *args):
        elts = join(*args)
        self.elts = elts
        self.check_elts()
        self.add_elt_ids()
        self.estimated_time_credit = CreditEstimate(self.elts)

    def check_elts(self):
        assert isinstance(self.elts, list)
        assert len(self.elts) > 0
        if not isinstance(self.elts[-1], EndPage):
            raise ValueError("The final element in the timeline must be an EndPage.")
        self.check_for_time_estimate()
        self.check_start_fix_times()
        self.check_for_consent()
        self.check_modules()

    def check_for_time_estimate(self):
        for i, elt in enumerate(self.elts):
            if (
                isinstance(elt, Page) or isinstance(elt, PageMaker)
            ) and elt.time_estimate is None:
                raise ValueError(
                    f"Element {i} of the timeline was missing a time_estimate value."
                )

    def check_start_fix_times(self):
        try:
            _fix_time = False
            for i, elt in enumerate(self.elts):
                if isinstance(elt, StartFixTime):
                    assert not _fix_time
                    _fix_time = True
                elif isinstance(elt, EndFixTime):
                    assert _fix_time
                    _fix_time = False
        except AssertionError:
            raise ValueError(
                "Nested 'fix-time' constructs detected. This typically means you have "
                "nested conditionals or while loops with fix_time_credit=True. "
                "Such constructs cannot be nested; instead you should choose one level "
                "at which to set fix_time_credit=True. An example where this error might "
                "occur is when you put a TrialMaker within a switch. In this case, "
                "make sure to set `fix_time_credit=False` within that switch."
            )

    def check_modules(self):
        modules = [x.label for x in self.elts if isinstance(x, StartModule)]
        counts = Counter(modules)
        duplicated = [key for key, value in counts.items() if value > 1]
        if len(duplicated) > 0:
            raise ValueError(
                "The following module ID(s) were duplicated in your timeline: "
                + ", ".join(duplicated)
                + ". PsyNet timelines may not contain duplicated module IDs. "
                + "You will need to update your timeline to fix this. "
                + "This will probably mean updating one or more `id_` arguments in your "
                + "trial makers and/or pre-screening tasks."
            )

    def check_for_consent(self):
        from psynet.consent import Consent
        from psynet.page import InfoPage

        first_elt = self.elts[0]
        # ignore unless the timeline is fully initialized
        if (
            isinstance(first_elt, InfoPage)
            and first_elt.content == "Placeholder timeline"
        ):
            return
        if all([not isinstance(elt, Consent) for elt in self.elts]):
            raise ValueError("At least one element in the timeline must be a consent.")

    def modules(self):
        return {
            "modules": [
                {"id": elt.module.id}
                for elt in self.elts
                if isinstance(elt, StartModule)
            ]
        }

    @cached_property
    def trial_makers(self):
        from .trial.main import TrialMaker

        return {
            e.module.id: e.module
            for e in self.elts
            if isinstance(e, StartModule) and isinstance(e.module, TrialMaker)
        }

    def get_trial_maker(self, trial_maker_id):
        try:
            return self.trial_makers[trial_maker_id]
        except IndexError:
            raise RuntimeError(f"Couldn't find trial maker with id = {trial_maker_id}.")

    def add_elt_ids(self):
        for i, elt in enumerate(self.elts):
            elt.id = [i]
        for i, elt in enumerate(self.elts):
            if elt.id[0] != i:
                raise ValueError(
                    "Failed to set unique IDs for each element in the timeline "
                    + f"(the element at 0-indexed position {i} ended up with the ID {elt.id}). "
                    + "This usually means that the same Python object instantiation is reused multiple times "
                    + "in the same timeline. This kind of reusing is not permitted, instead you should "
                    + "create a fresh instantiation of each element."
                )

    def __len__(self):
        return len(self.elts)

    def __getitem__(self, key):
        return self.elts[key]

    def get_current_elt(self, experiment, participant):
        # Remember, ``participant.elt_id`` corresponds to a list representation
        # of the participant's position in the timeline, where the first element corresponds
        # to the index of the participant within the timeline's underlying
        # list representation, and successive elements (if any) represent
        # the participant's position within (potentially nested) page makers.
        # For example, ``[10, 3, 2]`` would mean go to
        # element 10 in the timeline (0-indexing),
        # which must be a page maker;
        # go to element 3 within that page maker, which must also be a page maker;
        # go to element 2 within that page maker.
        #
        # The current function gets the ``Elt`` corresponding to the participant's
        # current ``elt_id``. It works by iterating through the ``participant.elt_id``
        # list from first to last element, each time 'resolving' the corresponding
        # page maker (which means computing its underlying function),
        # taking the list of test elements that comes out,
        # going to the corresponding element within that list,
        # resolving it, and so on.
        #
        num_levels = len(participant.elt_id)
        for depth, index in enumerate(participant.elt_id):
            # Suppose ``participant.elt_id`` = ``[10, 3, 2]``
            # then:
            # depth: 0, 1, 2
            # index: 10, 3, 2
            if depth == 0:
                # We start just by going to the ith element in the timeline.
                selected_elt = self[index]
            else:
                assert isinstance(selected_elt, PageMaker)
                try:
                    # ``position`` corresponds to the page maker's location within the timeline.
                    # For example, suppose we are on the third level of the example above, then:
                    # depth: 2
                    # index: 2
                    # position: ``[10, 3]``
                    position = participant.elt_id[0:depth]
                    selected_elt = selected_elt.resolve(
                        experiment, participant, position
                    )[index]
                except IndexError:
                    # This occurs if the requested index goes past the number of
                    # elements produced by the current page maker.
                    # If this occurs in the deepest level of ``participant.elt_id``,
                    # it's fine; it normally means that the participant has finished the
                    # page maker that is currently under consideration, and is ready
                    # to move to the next part of the timeline. In this case we therefore
                    # raise a ``PageMakerFinishedError``.
                    # However, if this happens at a higher level of ``participant.elt_id``,
                    # something weird has happened, and so we don't catch that error.
                    if depth + 1 == num_levels:
                        raise PageMakerFinishedError
                    raise
        return selected_elt

    def advance_page(self, experiment, participant):
        finished = False
        while not finished:
            participant.elt_id[-1] += 1

            try:
                new_elt = self.get_current_elt(experiment, participant)
            except PageMakerFinishedError:
                participant.elt_id = participant.elt_id[:-1]
                continue
            if isinstance(new_elt, PageMaker):
                participant.elt_id.append(-1)
                continue

            new_elt.consume(experiment, participant)

            if isinstance(new_elt, Page):
                finished = True

    def estimated_max_bonus(self, wage_per_hour):
        return self.estimated_time_credit.get_max("bonus", wage_per_hour=wage_per_hour)

    def estimated_completion_time(self, wage_per_hour):
        return self.estimated_time_credit.get_max("time", wage_per_hour=wage_per_hour)


class CreditEstimate:
    def __init__(self, elts):
        self._elts = elts
        self._max_time = self._estimate_max_time(elts)

    def get_max(self, mode, wage_per_hour=None):
        if mode == "time":
            return self._max_time
        elif mode == "bonus":
            assert wage_per_hour is not None
            return self._max_time * wage_per_hour / (60 * 60)
        elif mode == "all":
            return {
                "time_seconds": self._max_time,
                "time_minutes": self._max_time / 60,
                "time_hours": self._max_time / (60 * 60),
                "bonus": self.get_max(mode="bonus", wage_per_hour=wage_per_hour),
            }

    def _estimate_max_time(self, elts):
        pos = 0
        time_credit = 0.0
        n_elts = len(elts)

        while True:
            if pos == n_elts:
                return time_credit

            elt = elts[pos]

            if elt.returns_time_credit:
                time_credit += elt.time_estimate * elt.expected_repetitions

            if isinstance(elt, StartFixTime):
                pos = elts.index(elt.end_fix_time)

            elif isinstance(elt, EndFixTime):
                time_credit += elt.time_estimate * elt.expected_repetitions
                pos += 1

            elif isinstance(elt, StartSwitch):
                time_credit += max(
                    [
                        self._estimate_max_time(
                            elts[
                                elts.index(branch_start) : (
                                    1 + elts.index(elt.end_switch)
                                )
                            ]
                        )
                        for key, branch_start in elt.branch_start_elts.items()
                    ]
                )
                pos = elts.index(elt.end_switch)

            elif isinstance(elt, EndSwitchBranch):
                pos = elts.index(elt.target)

            elif isinstance(elt, EndPage):
                return time_credit

            else:
                pos += 1


class FailedValidation:
    def __init__(self, message="Invalid response, please try again."):
        self.message = message


@register_table
class _Response(SQLBase, SQLMixin):
    """
    This virtual class is not to be used directly.
    We use it as the parent class for the ``Response`` class
    to sidestep the following SQLAlchemy error:

    sqlalchemy.exc.InvalidRequestError: Attribute name 'metadata'
    is reserved for the MetaData instance when using a declarative base class.
    """

    __tablename__ = "response"


class Response(_Response):
    """
    A database-backed object that stores the participant's response to a
    :class:`~psynet.timeline.Page`.
    By default, one such object is created each time the participant
    tries to advance to a new page.

    Attributes
    ----------

    answer
        The participant's answer, after formatting.

    page_type: str
        The type of page administered.

    successful_validation: bool
        Whether the response validation was successful,
        allowing the participant to advance to the next page.
        Stored in ``property2`` in the database.
        (Not yet implemented)

    client_ip_address : str
        The participant's IP address as reported by Flask.
    """

    __extra_vars__ = {}

    participant = relationship(Participant, backref="all_responses")
    participant_id = Column(Integer, ForeignKey("participant.id"))

    question = claim_field("question", __extra_vars__, str)
    answer = claim_field("answer", __extra_vars__)
    page_type = claim_field("page_type", __extra_vars__, str)
    successful_validation = claim_field("successful_validation", __extra_vars__, bool)
    client_ip_address = claim_field("client_ip_address", __extra_vars__, str)

    # metadata is a protected attribute in SQLAlchemy, hence the underscore
    # and the functional setter/getter.
    metadata_ = claim_field("metadata", __extra_vars__)

    @property
    def metadata(self):
        """
        A dictionary of metadata associated with the Response object.
        Stored in the ``details`` field in the database.
        """
        return self.metadata_

    @metadata.setter
    def metadata(self, metadata):
        self.metadata_ = metadata

    def __init__(
        self, participant, label, answer, page_type, metadata, client_ip_address
    ):
        self.participant_id = participant.id
        self.question = label
        self.answer = answer
        self.metadata = metadata
        self.page_type = page_type
        self.metadata = metadata
        self.client_ip_address = client_ip_address


def is_list_of(x: list, what):
    for val in x:
        if not isinstance(val, what):
            return False
    return True


def join(*args):
    for i, arg in enumerate(args):
        if not (
            (arg is None)
            or (isinstance(arg, (Elt, Module)) or is_list_of(arg, (Elt, Module)))
        ):
            raise TypeError(
                f"Element {i + 1} of the input to join() was neither an Elt nor a list of Elts nor a Module ({arg})."
            )

    args = [a for a in args if a is not None]

    if len(args) == 0:
        return []
    elif len(args) == 1:
        if isinstance(args[0], Elt):
            return [args[0]]
        elif isinstance(args[0], Module):
            return args[0].resolve()
        else:
            return args[0]
    else:

        def f(x, y):
            if isinstance(x, Module):
                x = x.resolve()
            if isinstance(y, Module):
                y = y.resolve()
            if x is None:
                return y
            elif y is None:
                return x
            elif isinstance(x, Elt) and isinstance(y, Elt):
                return [x, y]
            elif isinstance(x, Elt) and isinstance(y, list):
                return [x] + y
            elif isinstance(x, list) and isinstance(y, Elt):
                return x + [y]
            elif isinstance(x, list) and isinstance(y, list):
                return x + y
            else:
                return Exception("An unexpected error occurred.")

        return reduce(f, args)


class StartWhile(NullElt):
    def __init__(self, label):
        # targets = {
        #     True: self,
        #     False: end_while
        # }
        # super().__init__(condition, targets)
        super().__init__()
        self.label = label


class EndWhile(NullElt):
    def __init__(self, label):
        super().__init__()
        self.label = label


def while_loop(
    label: str,
    condition: Callable,
    logic,
    expected_repetitions: int,
    max_loop_time: float = None,
    fix_time_credit=True,
    fail_on_timeout=True,
):
    """
    Loops a series of elts while a given criterion is satisfied.
    The criterion function is evaluated once at the beginning of each loop.

    Parameters
    ----------

    label:
        Internal label to assign to the construct.

    condition:
        A function with up to two arguments named ``participant`` and ``experiment``,
        that is executed once the participant reaches the corresponding part of the timeline,
        returning a Boolean.

    logic:
        An elt (or list of elts) to display while ``condition`` returns ``True``.

    expected_repetitions:
        The number of times the loop is expected to be seen by a given participant.
        This doesn't have to be completely accurate, but it is used for estimating the length
        of the total experiment.

    max_loop_time:
        The maximum time in seconds for staying in the loop. Once exceeded, the participant is
        is presented the ``UnsuccessfulEndPage``. Default: None.

    fix_time_credit:
        Whether participants should receive the same time credit irrespective of whether
        ``condition`` returns ``True`` or not; defaults to ``True``, so that all participants
        receive the same credit.

    fail_on_timeout:
        Whether the participants should be failed when the ``max_loop_time`` is reached.
        Setting this to ``False`` will not return the ``UnsuccessfulEndPage`` when maximum time has elapsed
        but allow them to proceed to the next page.

    Returns
    -------

    list
        A list of elts that can be embedded in a timeline using :func:`psynet.timeline.join`.
    """

    start_while = StartWhile(label)
    end_while = EndWhile(label)

    logic = join(logic)
    logic = multiply_expected_repetitions(logic, expected_repetitions)

    conditional_logic = join(logic, GoTo(start_while))

    def with_namespace(x=None):
        prefix = f"__{label}__{x}"
        if x is None:
            return prefix
        return f"{prefix}__{x}"

    if max_loop_time is not None:
        max_loop_time_condition = (
            lambda participant, experiment: (
                datetime.now()
                - unserialise_datetime(
                    participant.var.get(with_namespace("loop_start_time"))
                )
            ).seconds
            > max_loop_time
        )
    else:
        max_loop_time_condition = lambda participant, experiment: False  # noqa: E731

    from .page import UnsuccessfulEndPage

    if fail_on_timeout is True:
        after_timeout_logic = UnsuccessfulEndPage()
    else:
        after_timeout_logic = GoTo(end_while)

    elts = join(
        CodeBlock(
            lambda participant: participant.var.set(
                with_namespace("loop_start_time"), serialise(datetime.now())
            )
        ),
        start_while,
        conditional(
            "max_loop_time_condition",
            lambda participant, experiment: call_function(
                max_loop_time_condition,
                {"participant": participant, "experiment": experiment},
            ),
            after_timeout_logic,
            fix_time_credit=False,
            log_chosen_branch=False,
        ),
        conditional(
            label,
            condition,
            conditional_logic,
            fix_time_credit=False,
            log_chosen_branch=False,
        ),
        end_while,
    )

    if fix_time_credit:
        time_estimate = CreditEstimate(logic).get_max("time")
        return fix_time(elts, time_estimate)
    else:
        return elts


def check_branches(branches):
    try:
        assert isinstance(branches, dict)
        for branch_name, branch_elts in branches.items():
            assert isinstance(branch_elts, (Elt, Module)) or is_list_of(
                branch_elts, Elt
            )
            if isinstance(branch_elts, Elt):
                branches[branch_name] = [branch_elts]
            elif isinstance(branch_elts, Module):
                branches[branch_name] = branch_elts.resolve()
        return branches
    except AssertionError:
        raise TypeError(
            "<branches> must be a dict of Modules or (lists of) Elt objects."
        )


def switch(
    label: str,
    function: Callable,
    branches: dict,
    fix_time_credit: bool = True,
    log_chosen_branch: bool = True,
):
    """
    Selects a series of elts to display to the participant according to a
    certain condition.

    Parameters
    ----------

    label:
        Internal label to assign to the construct.

    function:
        A function with up to two arguments named ``participant`` and ``experiment``,
        that is executed once the participant reaches the corresponding part of the timeline,
        returning a key value with which to index ``branches``.

    branches:
        A dictionary indexed by the outputs of ``function``; each value should correspond
        to an elt (or list of elts) that can be selected by ``function``.

    fix_time_credit:
        Whether participants should receive the same time credit irrespective of the branch taken.
        Defaults to ``True``, so that all participants receive the same credit, corresponding to the
        branch with the maximum time credit.

    log_chosen_branch:
        Whether to keep a log of which participants took each branch; defaults to ``True``.

    Returns
    -------

    list
        A list of elts that can be embedded in a timeline using :func:`psynet.timeline.join`.
    """

    check_function_args(function, ("self", "experiment", "participant"), need_all=False)
    branches = check_branches(branches)

    all_branch_starts = dict()
    all_elts = []
    end_switch = EndSwitch(label)

    for branch_name, branch_elts in branches.items():
        branch_start = StartSwitchBranch(branch_name)
        branch_end = EndSwitchBranch(branch_name, end_switch)
        all_branch_starts[branch_name] = branch_start
        all_elts = all_elts + [branch_start] + branch_elts + [branch_end]

    start_switch = StartSwitch(
        label,
        function,
        branch_start_elts=all_branch_starts,
        end_switch=end_switch,
        log_chosen_branch=log_chosen_branch,
    )
    combined_elts = [start_switch] + all_elts + [end_switch]

    if fix_time_credit:
        time_estimate = max(
            [
                CreditEstimate(branch_elts).get_max("time")
                for branch_elts in branches.values()
            ]
        )
        return fix_time(combined_elts, time_estimate)
    else:
        return combined_elts


class StartSwitch(ReactiveGoTo):
    def __init__(
        self, label, function, branch_start_elts, end_switch, log_chosen_branch=True
    ):
        if log_chosen_branch:

            def function_2(experiment, participant):
                val = call_function(
                    function,
                    {"experiment": experiment, "participant": participant},
                )
                log_entry = [label, val]
                participant.append_branch_log(log_entry)
                return val

            super().__init__(function_2, targets=branch_start_elts)
        else:
            super().__init__(function, targets=branch_start_elts)
        self.label = label
        self.branch_start_elts = branch_start_elts
        self.end_switch = end_switch
        self.log_chosen_branch = log_chosen_branch


class EndSwitch(NullElt):
    def __init__(self, label):
        self.label = label


class StartSwitchBranch(NullElt):
    def __init__(self, name):
        super().__init__()
        self.name = name


class EndSwitchBranch(GoTo):
    def __init__(self, name, final_elt):
        super().__init__(target=final_elt)
        self.name = name


def conditional(
    label: str,
    condition: Callable,
    logic_if_true,
    logic_if_false=None,
    fix_time_credit: bool = True,
    log_chosen_branch: bool = True,
):
    """
    Executes a series of elts if and only if a certain condition is satisfied.

    Parameters
    ----------

    label:
        Internal label to assign to the construct.

    condition:
        A function with up to two arguments named ``participant`` and ``experiment``,
        that is executed once the participant reaches the corresponding part of the timeline,
        returning a Boolean.

    logic_if_true:
        An elt (or list of elts) to display if ``condition`` returns ``True``.

    logic_if_false:
        An optional elt (or list of elts) to display if ``condition`` returns ``False``.

    fix_time_credit:
        Whether participants should receive the same time credit irrespective of whether
        ``condition`` returns ``True`` or not; defaults to ``True``, so that all participants
        receive the same credit.

    log_chosen_branch:
        Whether to keep a log of which participants took each branch; defaults to ``True``.

    Returns
    -------

    list
        A list of elts that can be embedded in a timeline using :func:`psynet.timeline.join`.
    """
    return switch(
        label,
        function=condition,
        branches={
            True: logic_if_true,
            False: NullElt() if logic_if_false is None else logic_if_false,
        },
        fix_time_credit=fix_time_credit,
        log_chosen_branch=log_chosen_branch,
    )


class ConditionalElt(Elt):
    def __init__(self, label: str):
        self.label = label


class StartConditional(ConditionalElt):
    pass


class EndConditional(ConditionalElt):
    pass


def fix_time(elts, time_estimate):
    end_fix_time = EndFixTime(time_estimate)
    start_fix_time = StartFixTime(time_estimate, end_fix_time)
    return join(start_fix_time, elts, end_fix_time)


def multiply_expected_repetitions(logic, factor: float):
    assert isinstance(logic, Elt) or is_list_of(logic, Elt)
    if isinstance(logic, Elt):
        logic.multiply_expected_repetitions(factor)
    else:
        for elt in logic:
            elt.multiply_expected_repetitions(factor)
    return logic


class Module:
    default_id = None
    default_elts = None

    def __init__(self, id_: str = None, *args):
        elts = join(*args)

        if self.default_id is None and id_ is None:
            raise ValueError("Either one of <default_id> or <id_> must not be None.")
        if self.default_elts is None and elts is None:
            raise ValueError("Either one of <default_elts> or <elts> must not be None.")

        self.id = id_ if id_ is not None else self.default_id
        self.elts = elts if elts is not None else self.default_elts

    @classmethod
    def started_and_finished_times(cls, participants, module_id):
        return [
            {
                "time_started": participant.modules[module_id]["time_started"][0],
                "time_finished": participant.modules[module_id]["time_finished"][0],
                "time_aborted": participant.modules[module_id]["time_finished"][0],
            }
            for participant in participants
            if module_id in participant.finished_modules
        ]

    @classmethod
    def median_finish_time_in_min(cls, participants, module_id):
        started_and_finished_times = cls.started_and_finished_times(
            participants, module_id
        )

        if not started_and_finished_times:
            return None

        durations_in_min = []
        for start_end_times in started_and_finished_times:
            if not (
                start_end_times["time_started"] and start_end_times["time_finished"]
            ):
                continue
            datetime_format = "%Y-%m-%dT%H:%M:%S.%f"
            t1 = datetime.strptime(start_end_times["time_started"], datetime_format)
            t2 = datetime.strptime(start_end_times["time_finished"], datetime_format)
            durations_in_min.append((t2 - t1).total_seconds() / 60)

        if not durations_in_min:
            return None

        return median(sorted(durations_in_min))

    @property
    def aborted_participants(self):
        from .participant import Participant

        participants = Participant.query.all()
        aborted_participants = [p for p in participants if self.id in p.aborted_modules]
        aborted_participants.sort(key=lambda p: p.modules[self.id]["time_aborted"][0])
        return aborted_participants

    @property
    def started_participants(self):
        from .participant import Participant

        participants = Participant.query.all()
        started_participants = [p for p in participants if self.id in p.started_modules]
        started_participants.sort(key=lambda p: p.modules[self.id]["time_started"][0])
        return started_participants

    @property
    def finished_participants(self):
        from .participant import Participant

        participants = Participant.query.all()
        finished_participants = [
            p for p in participants if self.id in p.finished_modules
        ]
        finished_participants.sort(key=lambda p: p.modules[self.id]["time_finished"][0])
        return finished_participants

    def resolve(self):
        return join(StartModule(self.id, module=self), self.elts, EndModule(self.id))

    def visualize(self):
        phase = self.phase if hasattr(self, "phase") else None

        if self.started_participants:
            time_started_last = self.started_participants[-1].modules[self.id][
                "time_started"
            ][0]
        if self.finished_participants:
            time_finished_last = self.finished_participants[-1].modules[self.id][
                "time_finished"
            ][0]
            median_finish_time_in_min = round(
                Module.median_finish_time_in_min(self.finished_participants, self.id), 1
            )
        if self.aborted_participants:
            time_aborted_last = self.aborted_participants[-1].modules[self.id][
                "time_aborted"
            ][0]

        div = tags.div()
        with div:
            with tags.h4("Module"):
                tags.i(self.id)
            with tags.ul(cls="details"):
                if phase is not None:
                    tags.li(f"Phase: {phase}")
                    tags.br()
                tags.li(f"Participants started: {len(self.started_participants)}")
                tags.li(f"Participants finished: {len(self.finished_participants)}")
                tags.li(f"Participants aborted: {len(self.aborted_participants)}")
                if self.started_participants:
                    tags.br()
                    tags.li(
                        f"Participant started last: {format_datetime_string(time_started_last)}"
                    )
                if self.finished_participants:
                    tags.li(
                        f"Participant finished last: {format_datetime_string(time_finished_last)}"
                    )
                if self.aborted_participants:
                    tags.li(
                        f"Participant aborted last: {format_datetime_string(time_aborted_last)}"
                    )

                if self.finished_participants:
                    tags.br()
                    tags.li(
                        f"Median time spent (finished): {median_finish_time_in_min} min."
                    )

        return div.render()

    def visualize_tooltip(self):
        if self.finished_participants:
            median_finish_time_in_min = Module.median_finish_time_in_min(
                self.finished_participants, self.id
            )

        span = tags.span()
        with span:
            tags.b(self.id)
            tags.br()
            tags.span(
                f"{len(self.started_participants)} started, {len(self.finished_participants)} finished,"
            )
            tags.br()
            tags.span(f"{len(self.aborted_participants)} aborted")
            if self.finished_participants:
                tags.br()
                tags.span(f"{round(median_finish_time_in_min, 1)} min. (median)")

        return span.render()

    def get_progress_info(self):
        target_num_participants = (
            self.target_num_participants
            if hasattr(self, "target_num_participants")
            else None
        )
        # TODO a more sophisticated calculation of progress
        progress = (
            len(self.finished_participants) / target_num_participants
            if target_num_participants is not None and target_num_participants > 0
            else 1
        )

        return {
            self.id: {
                "started_num_participants": len(self.started_participants),
                "finished_num_participants": len(self.finished_participants),
                "aborted_num_participants": len(self.aborted_participants),
                "target_num_participants": target_num_participants,
                "progress": progress,
            }
        }


class StartModule(NullElt):
    def __init__(self, label, module):
        super().__init__()
        self.label = label
        self.module = module

    def consume(self, experiment, participant):
        participant.start_module(self.label)


class EndModule(NullElt):
    def __init__(self, label):
        super().__init__()
        self.label = label

    def consume(self, experiment, participant):
        participant.end_module(self.label)


class StartAccumulateAnswers(NullElt):
    def consume(self, experiment, participant):
        participant.answer_accumulators = participant.answer_accumulators + [[]]


class EndAccumulateAnswers(NullElt):
    def consume(self, experiment, participant):
        participant.answer = participant.answer_accumulators[-1]
        participant.answer_accumulators = participant.answer_accumulators[:-1]


class DatabaseCheck(NullElt):
    def __init__(self, label, function):
        check_function_args(function, args=[])
        self.label = label
        self.function = function

    def run(self):
        start_time = time.monotonic()
        logger.info("Executing the database check '%s'...", self.label)
        try:
            self.function()
            end_time = time.monotonic()
            time_taken = end_time - start_time
            logger.info(
                "The database check '%s' completed in %s seconds.",
                self.label,
                f"{time_taken:.3f}",
            )
        except Exception:
            logger.info(
                "An exception was thrown in the database check '%s'.",
                self.label,
                exc_info=True,
            )


class PreDeployRoutine(NullElt):
    """
    A timeline component that allows for the definition of tasks to be performed
    before deployment. It is possible to make database changes as part of these
    routines and these will be propagated to the deployed experiment.

    Parameters
    ----------

    label
        A label describing the pre-deployment task.

    function
        The name of a function to be executed.

    args
        The arguments for the function to be executed.
    """

    def __init__(self, label, function, args=None):
        if args is None:
            args = {}
        provided_args = list(args.keys())
        provided_args.append("experiment")
        check_function_args(function, args=provided_args, need_all=False)
        self.label = label
        self.function = function
        self.args = args


class ParticipantFailRoutine(NullElt):
    def __init__(self, label, function):
        check_function_args(
            function, args=["participant", "experiment"], need_all=False
        )
        self.label = label
        self.function = function


class RecruitmentCriterion(NullElt):
    def __init__(self, label, function):
        check_function_args(function, args=["experiment"], need_all=False)
        self.label = label
        self.function = function<|MERGE_RESOLUTION|>--- conflicted
+++ resolved
@@ -831,16 +831,6 @@
         client_ip_address,
         answer=NoArgumentProvided,
     ):
-<<<<<<< HEAD
-        answer = self.format_answer(
-            raw_answer,
-            blobs=blobs,
-            metadata=metadata,
-            experiment=experiment,
-            participant=participant,
-            trial=participant.current_trial,
-        )
-=======
         if raw_answer == NoArgumentProvided and answer == NoArgumentProvided:
             raise ValueError("At least one of raw_answer and answer must be provided.")
         if blobs is None:
@@ -855,9 +845,9 @@
                 metadata=metadata,
                 experiment=experiment,
                 participant=participant,
+                trial=participant.current_trial,
             )
 
->>>>>>> 29e749dd
         extra_metadata = self.metadata(
             metadata=metadata,
             raw_answer=raw_answer,
