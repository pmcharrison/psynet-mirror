--- conflicted
+++ resolved
@@ -4,14 +4,9 @@
 from .gibbs import GibbsNetwork, GibbsTrialMaker, GibbsTrial, GibbsNode, GibbsSource
 from ..field import claim_var
 from ..media import make_batch_file, upload_to_s3
-<<<<<<< HEAD
+from ..timeline import MediaSpec
 from ..page import AudioSliderPage
 from ..utils import get_object_from_module, import_local_experiment, linspace
-=======
-from ..timeline import MediaSpec
-from ..page import AudioSliderPage, SLIDER_DEFAULT_NUM_TICKS
-from ..utils import get_object_from_module, import_local_experiment
->>>>>>> a3bc7c49
 
 import random
 import os
