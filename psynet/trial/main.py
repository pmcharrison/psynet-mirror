--- conflicted
+++ resolved
@@ -23,7 +23,7 @@
 
 from ..asset import AssetNetwork, AssetNode, AssetTrial
 from ..data import SQLMixinDallinger
-from ..field import PythonDict, PythonObject, VarStore, extra_var, register_extra_var
+from ..field import PythonDict, PythonObject, VarStore, register_extra_var
 from ..page import InfoPage, UnsuccessfulEndPage, WaitPage, wait_while
 from ..participant import Participant
 from ..process import AsyncProcess, WorkerAsyncProcess
@@ -247,8 +247,6 @@
     module_state = relationship("ModuleState", foreign_keys=[module_state_id])
     trial_maker_id = Column(String, index=True)
     definition = Column(PythonObject)
-<<<<<<< HEAD
-=======
 
     @declared_attr
     def complete(cls):
@@ -256,7 +254,6 @@
         # The following code inherits that column if it exists.
         return cls.__table__.c.get("complete", Column(Boolean))
 
->>>>>>> f5b1b1f0
     finalized = Column(Boolean)
     is_repeat_trial = Column(Boolean)
     score = Column(Float)
@@ -2750,6 +2747,7 @@
         db.session.add(network)
         return network
 
+
 TrialNetwork.n_all_trials = column_property(
     select(func.count(Trial.id))
     .where(
