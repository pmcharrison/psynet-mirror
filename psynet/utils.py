import base64
import hashlib
import importlib
import importlib.util
import inspect
import json
import logging
import os
import re
import sys
import time
from datetime import datetime
from functools import cache, reduce, wraps
from pathlib import Path
from typing import Union
from urllib.parse import ParseResult, urlparse

import jsonpickle
import pexpect
from _hashlib import HASH as Hash
from dallinger.config import config, get_config


def get_logger():
    logging.basicConfig(level=logging.INFO)
    return logging.getLogger()


logger = get_logger()


def get_arg_from_dict(x, desired: str, use_default=False, default=None):
    if desired not in x:
        if use_default:
            return default
        else:
            raise KeyError
    return x[desired]


def sql_sample_one(x):
    from sqlalchemy.sql import func

    return x.order_by(func.random()).first()


def import_local_experiment():
    # Imports experiment.py and returns a dict consisting of
    # 'package' which corresponds to the experiment *package*,
    # 'module' which corresponds to the experiment *module*, and
    # 'class' which corresponds to the experiment *class*.
    # It also adds the experiment directory to sys.path, meaning that any other
    # modules defined there can be imported using ``import``.
    # import pdb; pdb.set_trace()
    get_config()

    import dallinger.experiment

    dallinger.experiment.load()

    dallinger_experiment = sys.modules.get("dallinger_experiment")
    sys.path.append(os.getcwd())

    try:
        module = dallinger_experiment.experiment
    except AttributeError as e:
        raise Exception(
            f"Possible ModuleNotFoundError in your experiment's experiment.py file. "
            f'Please check your imports!\nOriginal error was "AttributeError: {e}"'
        )

    return {
        "package": dallinger_experiment,
        "module": module,
        "class": dallinger.experiment.load(),
    }


# def import_local_experiment():
#     sys.path.append(os.getcwd())
#     import experiment

# def get_json_arg_from_request(request, desired: str, use_default = False, default = None):
#     arguments = request.json
#     if arguments is None:
#         if use_default:
#             return default
#         else:
#             raise APIMissingJSON
#     elif desired not in arguments:
#         if use_default:
#             return default
#         else:
#             raise APIArgumentError
#     return arguments[desired]

# class APIArgumentError(ValueError):
#     pass

# class APIMissingJSON(ValueError):
#     pass


def dict_to_js_vars(x):
    y = [f"var {key} = JSON.parse('{json.dumps(value)}'); " for key, value in x.items()]
    return reduce(lambda a, b: a + b, y)


def call_function(function, args: dict):
    requested_args = get_function_args(function)
    arg_values = [args[requested] for requested in requested_args]
    return function(*arg_values)


config_defaults = {
    "keep_old_chrome_windows_in_debug_mode": False,
}


def get_from_config(key):
    global config_defaults

    config = get_config()
    if not config.ready:
        config.load()

    if key in config_defaults:
        return config.get(key, default=config_defaults[key])
    else:
        return config.get(key)


def get_function_args(f):
    return [str(x) for x in inspect.signature(f).parameters]


def check_function_args(f, args, need_all=True):
    if not callable(f):
        raise TypeError("<f> is not a function (but it should be).")
    actual = [str(x) for x in inspect.signature(f).parameters]
    if need_all:
        if actual != list(args):
            raise ValueError(f"Invalid argument list: {actual}")
    else:
        for a in actual:
            if a not in args:
                raise ValueError(f"Invalid argument: {a}")
    return True


def get_object_from_module(module_name: str, object_name: str):
    """
    Finds and returns an object from a module.

    Parameters
    ----------

    module_name
        The name of the module.

    object_name
        The name of the object.
    """
    mod = importlib.import_module(module_name)
    obj = getattr(mod, object_name)
    return obj


def log_time_taken(fun):
    @wraps(fun)
    def wrapper(*args, **kwargs):
        start_time = time.monotonic()
        res = fun(*args, **kwargs)
        end_time = time.monotonic()
        time_taken = end_time - start_time
        logger.info("Time taken by %s: %.3f seconds.", fun.__name__, time_taken)
        return res

    return wrapper


def negate(f):
    """
    Negates a function.

    Parameters
    ----------

    f
        Function to negate.
    """

    @wraps(f)
    def g(*args, **kwargs):
        return not f(*args, **kwargs)

    return g


def linspace(lower, upper, length: int):
    """
    Returns a list of equally spaced numbers between two closed bounds.

    Parameters
    ----------

    lower : number
        The lower bound.

    upper : number
        The upper bound.

    length : int
        The length of the resulting list.
    """
    return [lower + x * (upper - lower) / (length - 1) for x in range(length)]


def merge_dicts(*args, overwrite: bool):
    """
    Merges a collection of dictionaries, with later dictionaries
    taking precedence when the same key appears twice.

    Parameters
    ----------

    *args
        Dictionaries to merge.

    overwrite
        If ``True``, when the same key appears twice in multiple dictionaries,
        the key from the latter dictionary takes precedence.
        If ``False``, an error is thrown if such duplicates occur.
    """

    if len(args) == 0:
        return {}
    return reduce(lambda x, y: merge_two_dicts(x, y, overwrite), args)


def merge_two_dicts(x: dict, y: dict, overwrite: bool):
    """
    Merges two dictionaries.

    Parameters
    ----------

    x :
        First dictionary.

    y :
        Second dictionary.

    overwrite :
        If ``True``, when the same key appears twice in the two dictionaries,
        the key from the latter dictionary takes precedence.
        If ``False``, an error is thrown if such duplicates occur.
    """

    if not overwrite:
        for key in y.keys():
            if key in x:
                raise DuplicateKeyError(
                    f"Duplicate key {key} found in the dictionaries to be merged."
                )

    return {**x, **y}


class DuplicateKeyError(ValueError):
    pass


def corr(x: list, y: list, method="pearson"):
    import pandas as pd

    df = pd.DataFrame({"x": x, "y": y}, columns=["x", "y"])
    return float(df.corr(method=method).at["x", "y"])


class DisableLogger:
    def __enter__(self):
        logging.disable(logging.CRITICAL)

    def __exit__(self, a, b, c):
        logging.disable(logging.NOTSET)


def query_yes_no(question, default="yes"):
    """Ask a yes/no question via raw_input() and return their answer.

    "question" is a string that is presented to the user.
    "default" is the presumed answer if the user just hits <Enter>.
        It must be "yes" (the default), "no" or None (meaning
        an answer is required of the user).

    The "answer" return value is True for "yes" or False for "no".
    """
    valid = {"yes": True, "y": True, "ye": True, "no": False, "n": False}
    if default is None:
        prompt = " [y/n] "
    elif default == "yes":
        prompt = " [Y/n] "
    elif default == "no":
        prompt = " [y/N] "
    else:
        raise ValueError("invalid default answer: '%s'" % default)

    while True:
        sys.stdout.write(question + prompt)
        choice = input().lower()
        if default is not None and choice == "":
            return valid[default]
        elif choice in valid:
            return valid[choice]
        else:
            sys.stdout.write("Please respond with 'yes' or 'no' " "(or 'y' or 'n').\n")


def md5_object(x):
    string = jsonpickle.encode(x).encode("utf-8")
    hashed = hashlib.md5(string)
    return str(hashed.hexdigest())


hash_object = md5_object


# MD5 hashing code:
# https://stackoverflow.com/a/54477583/8454486
def md5_update_from_file(filename: Union[str, Path], hash: Hash) -> Hash:
    assert Path(filename).is_file()
    with open(str(filename), "rb") as f:
        for chunk in iter(lambda: f.read(4096), b""):
            hash.update(chunk)
    return hash


def md5_file(filename: Union[str, Path]) -> str:
    return str(md5_update_from_file(filename, hashlib.md5()).hexdigest())


def md5_update_from_dir(directory: Union[str, Path], hash: Hash) -> Hash:
    assert Path(directory).is_dir()
    for path in sorted(Path(directory).iterdir(), key=lambda p: str(p).lower()):
        hash.update(path.name.encode())
        if path.is_file():
            hash = md5_update_from_file(path, hash)
        elif path.is_dir():
            hash = md5_update_from_dir(path, hash)
    return hash


def md5_directory(directory: Union[str, Path]) -> str:
    return str(md5_update_from_dir(directory, hashlib.md5()).hexdigest())


def format_hash(hashed, digits=32):
    return base64.urlsafe_b64encode(hashed.digest())[:digits].decode("utf-8")


def import_module(name, source):
    spec = importlib.util.spec_from_file_location(name, source)
    foo = importlib.util.module_from_spec(spec)
    spec.loader.exec_module(foo)


def serialise_datetime(x):
    if x is None:
        return None
    return x.isoformat()


def unserialise_datetime(x):
    if x is None:
        return None
    return datetime.fromisoformat(x)


def clamp(x):
    return max(0, min(x, 255))


def rgb_to_hex(r, g, b):
    return "#{0:02x}{1:02x}{2:02x}".format(
        clamp(round(r)), clamp(round(g)), clamp(round(b))
    )


def serialise(obj):
    """Serialise objects not serialisable by default"""

    if isinstance(obj, (datetime)):
        return serialise_datetime(obj)
    raise TypeError("Type %s is not serialisable" % type(obj))


def format_datetime_string(datetime_string):
    return datetime.strptime(datetime_string, "%Y-%m-%dT%H:%M:%S.%f").strftime(
        "%Y-%m-%d %H:%M:%S"
    )


def model_name_to_snake_case(model_name):
    return re.sub(r"(?<!^)(?=[A-Z])", "_", model_name).lower()


def json_to_data_frame(json_data):
    import pandas as pd

    columns = []
    for row in json_data:
        [columns.append(key) for key in row.keys() if key not in columns]

    data_frame = pd.DataFrame.from_records(json_data, columns=columns)
    return data_frame


def wait_until(condition, max_wait, poll_interval=0.5, error_message=None):
    if condition():
        return True
    else:
        waited = 0.0
        while waited <= max_wait:
            time.sleep(poll_interval)
            waited += poll_interval
            if condition():
                return True
        if error_message is None:
            error_message = (
                "Condition was not satisfied within the required time interval."
            )
        raise RuntimeError(error_message)


def wait_while(condition, **kwargs):
    wait_until(lambda: not condition(), **kwargs)


def strip_url_parameters(url):
    parse_result = urlparse(url)
    return ParseResult(
        scheme=parse_result.scheme,
        netloc=parse_result.netloc,
        path=parse_result.path,
        params=None,
        query=None,
        fragment=None,
    ).geturl()


def is_valid_html5_id(str):
    if not str or " " in str:
        return False
    return True


def pretty_format_seconds(seconds):
    minutes_and_seconds = divmod(seconds, 60)
    seconds_remainder = round(minutes_and_seconds[1])
    formatted_time = f"{round(minutes_and_seconds[0])} min"
    if seconds_remainder > 0:
        formatted_time += f" {seconds_remainder} sec"
    return formatted_time


def pretty_log_dict(dict, spaces_for_indentation=0):
    return "\n".join(
        " " * spaces_for_indentation
        + "{}: {}".format(key, (f'"{value}"' if isinstance(value, str) else value))
        for key, value in dict.items()
    )


def get_language():
    """
    Returns the language selected in config.txt.
    Throws a KeyError if no such language is specified.

    Returns
    -------

    A string, for example "en".
    """
    if not config.ready:
        config.load()
    return config.get("language")


def sample_from_surface_of_unit_sphere(n_dimensions):
    import numpy as np

    res = np.random.randn(n_dimensions, 1)
    res /= np.linalg.norm(res, axis=0)
    return res[:, 0].tolist()


def error_page(
    participant=None,
    error_text=None,
    compensate=True,
    error_type="default",
    request_data="",
):
    """Render HTML for error page."""
    from flask import make_response, render_template, request

    config = get_config()

    if error_text is None:
        error_text = "There has been an error and so you are unable to continue, sorry!"

    if participant is not None:
        hit_id = participant.hit_id
        assignment_id = participant.assignment_id
        worker_id = participant.worker_id
        participant_id = participant.id
    else:
        hit_id = request.form.get("hit_id", "")
        assignment_id = request.form.get("assignment_id", "")
        worker_id = request.form.get("worker_id", "")
        participant_id = request.form.get("participant_id", None)

    if participant_id:
        try:
            participant_id = int(participant_id)
        except (ValueError, TypeError):
            participant_id = None

    return make_response(
        render_template(
            "mturk_error.html",
            error_text=error_text,
            compensate=compensate,
            contact_address=config.get("contact_email_on_error"),
            error_type=error_type,
            hit_id=hit_id,
            assignment_id=assignment_id,
            worker_id=worker_id,
            request_data=request_data,
            participant_id=participant_id,
        ),
        500,
    )


class ClassPropertyDescriptor(object):
    def __init__(self, fget, fset=None):
        self.fget = fget
        self.fset = fset

    def __get__(self, obj, cls=None):
        if cls is None:
            cls = type(obj)
        return self.fget.__get__(obj, cls)()

    def __set__(self, obj, value):
        if not self.fset:
            raise AttributeError("can't set attribute")
        type_ = type(obj)
        return self.fset.__get__(obj, type_)(value)

    def setter(self, func):
        if not isinstance(func, (classmethod, staticmethod)):
            func = classmethod(func)
        self.fset = func
        return self


def classproperty(func):
    """
    Defines an analogous version of @property but for classes,
    after https://stackoverflow.com/questions/5189699/how-to-make-a-class-property.
    """
    if not isinstance(func, (classmethod, staticmethod)):
        func = classmethod(func)

    return ClassPropertyDescriptor(func)


def run_subprocess_with_live_output(command, timeout=None):
    p = pexpect.spawn(command, timeout=timeout)
    while not p.eof():
        line = p.readline().decode("utf-8")
        print(line, end="")
    p.close()
    if p.exitstatus > 0:
        sys.exit(p.exitstatus)


<<<<<<< HEAD
def get_extension(path):
    if path:
        _, extension = os.path.splitext(path)
        return extension
    else:
        return None


def cached_class_property(f):
    return classmethod(property(cache(f)))
=======
def organize_by_key(lst, key):
    """
    Sorts a list of items into groups.

    Parameters
    ----------
    lst :
        List to sort.

    key :
        Function applied to elements of ``lst`` which defines the grouping key.

    Returns
    -------

    A dictionary keyed by the outputs of ``key``.

    """
    out = {}
    for obj in lst:
        _key = key(obj)
        if _key not in out:
            out[_key] = []
        out[_key].append(obj)
    return out
>>>>>>> d075de3f
<|MERGE_RESOLUTION|>--- conflicted
+++ resolved
@@ -588,7 +588,6 @@
         sys.exit(p.exitstatus)
 
 
-<<<<<<< HEAD
 def get_extension(path):
     if path:
         _, extension = os.path.splitext(path)
@@ -599,7 +598,8 @@
 
 def cached_class_property(f):
     return classmethod(property(cache(f)))
-=======
+
+
 def organize_by_key(lst, key):
     """
     Sorts a list of items into groups.
@@ -624,5 +624,4 @@
         if _key not in out:
             out[_key] = []
         out[_key].append(obj)
-    return out
->>>>>>> d075de3f
+    return out