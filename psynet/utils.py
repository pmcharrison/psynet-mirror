import base64
import hashlib
import importlib
import importlib.util
import inspect
import json
import logging
import os
import re
import sys
import time
from datetime import datetime
from functools import cache, reduce, wraps
from pathlib import Path
from typing import Union
from urllib.parse import ParseResult, urlparse

<<<<<<< HEAD
import jsonpickle
import pexpect
from _hashlib import HASH as Hash
=======
import pexpect
>>>>>>> 6e750376
from dallinger.config import config, get_config


def get_logger():
    logging.basicConfig(level=logging.INFO)
    return logging.getLogger()


logger = get_logger()


def get_arg_from_dict(x, desired: str, use_default=False, default=None):
    if desired not in x:
        if use_default:
            return default
        else:
            raise KeyError
    return x[desired]


def sql_sample_one(x):
    from sqlalchemy.sql import func

    return x.order_by(func.random()).first()


def import_local_experiment():
    # Imports experiment.py and returns a dict consisting of
    # 'package' which corresponds to the experiment *package*,
    # 'module' which corresponds to the experiment *module*, and
    # 'class' which corresponds to the experiment *class*.
    # It also adds the experiment directory to sys.path, meaning that any other
    # modules defined there can be imported using ``import``.
    # import pdb; pdb.set_trace()
    get_config()

    import dallinger.experiment

    dallinger.experiment.load()

    dallinger_experiment = sys.modules.get("dallinger_experiment")
    sys.path.append(os.getcwd())

    try:
        module = dallinger_experiment.experiment
    except AttributeError as e:
        raise Exception(
            f"Possible ModuleNotFoundError in your experiment's experiment.py file. "
            f'Please check your imports!\nOriginal error was "AttributeError: {e}"'
        )

    return {
        "package": dallinger_experiment,
        "module": module,
        "class": dallinger.experiment.load(),
    }


# def import_local_experiment():
#     sys.path.append(os.getcwd())
#     import experiment

# def get_json_arg_from_request(request, desired: str, use_default = False, default = None):
#     arguments = request.json
#     if arguments is None:
#         if use_default:
#             return default
#         else:
#             raise APIMissingJSON
#     elif desired not in arguments:
#         if use_default:
#             return default
#         else:
#             raise APIArgumentError
#     return arguments[desired]

# class APIArgumentError(ValueError):
#     pass

# class APIMissingJSON(ValueError):
#     pass


def dict_to_js_vars(x):
    y = [f"var {key} = JSON.parse('{json.dumps(value)}'); " for key, value in x.items()]
    return reduce(lambda a, b: a + b, y)


def call_function(function, args: dict):
    requested_args = get_function_args(function)
    arg_values = [args[requested] for requested in requested_args]
    return function(*arg_values)


config_defaults = {
    "keep_old_chrome_windows_in_debug_mode": False,
}


def get_from_config(key):
    global config_defaults

    config = get_config()
    if not config.ready:
        config.load()

    if key in config_defaults:
        return config.get(key, default=config_defaults[key])
    else:
        return config.get(key)


def get_function_args(f):
    return [str(x) for x in inspect.signature(f).parameters]


def check_function_args(f, args, need_all=True):
    if not callable(f):
        raise TypeError("<f> is not a function (but it should be).")
    actual = [str(x) for x in inspect.signature(f).parameters]
    if need_all:
        if actual != list(args):
            raise ValueError(f"Invalid argument list: {actual}")
    else:
        for a in actual:
            if a not in args:
                raise ValueError(f"Invalid argument: {a}")
    return True


def get_object_from_module(module_name: str, object_name: str):
    """
    Finds and returns an object from a module.

    Parameters
    ----------

    module_name
        The name of the module.

    object_name
        The name of the object.
    """
    mod = importlib.import_module(module_name)
    obj = getattr(mod, object_name)
    return obj


def log_time_taken(fun):
    @wraps(fun)
    def wrapper(*args, **kwargs):
        start_time = time.monotonic()
        res = fun(*args, **kwargs)
        end_time = time.monotonic()
        time_taken = end_time - start_time
        logger.info("Time taken by %s: %.3f seconds.", fun.__name__, time_taken)
        return res

    return wrapper


def negate(f):
    """
    Negates a function.

    Parameters
    ----------

    f
        Function to negate.
    """

    @wraps(f)
    def g(*args, **kwargs):
        return not f(*args, **kwargs)

    return g


def linspace(lower, upper, length: int):
    """
    Returns a list of equally spaced numbers between two closed bounds.

    Parameters
    ----------

    lower : number
        The lower bound.

    upper : number
        The upper bound.

    length : int
        The length of the resulting list.
    """
    return [lower + x * (upper - lower) / (length - 1) for x in range(length)]


def merge_dicts(*args, overwrite: bool):
    """
    Merges a collection of dictionaries, with later dictionaries
    taking precedence when the same key appears twice.

    Parameters
    ----------

    *args
        Dictionaries to merge.

    overwrite
        If ``True``, when the same key appears twice in multiple dictionaries,
        the key from the latter dictionary takes precedence.
        If ``False``, an error is thrown if such duplicates occur.
    """

    if len(args) == 0:
        return {}
    return reduce(lambda x, y: merge_two_dicts(x, y, overwrite), args)


def merge_two_dicts(x: dict, y: dict, overwrite: bool):
    """
    Merges two dictionaries.

    Parameters
    ----------

    x :
        First dictionary.

    y :
        Second dictionary.

    overwrite :
        If ``True``, when the same key appears twice in the two dictionaries,
        the key from the latter dictionary takes precedence.
        If ``False``, an error is thrown if such duplicates occur.
    """

    if not overwrite:
        for key in y.keys():
            if key in x:
                raise DuplicateKeyError(
                    f"Duplicate key {key} found in the dictionaries to be merged."
                )

    return {**x, **y}


class DuplicateKeyError(ValueError):
    pass


def corr(x: list, y: list, method="pearson"):
    import pandas as pd

    df = pd.DataFrame({"x": x, "y": y}, columns=["x", "y"])
    return float(df.corr(method=method).at["x", "y"])


class DisableLogger:
    def __enter__(self):
        logging.disable(logging.CRITICAL)

    def __exit__(self, a, b, c):
        logging.disable(logging.NOTSET)


def query_yes_no(question, default="yes"):
    """Ask a yes/no question via raw_input() and return their answer.

    "question" is a string that is presented to the user.
    "default" is the presumed answer if the user just hits <Enter>.
        It must be "yes" (the default), "no" or None (meaning
        an answer is required of the user).

    The "answer" return value is True for "yes" or False for "no".
    """
    valid = {"yes": True, "y": True, "ye": True, "no": False, "n": False}
    if default is None:
        prompt = " [y/n] "
    elif default == "yes":
        prompt = " [Y/n] "
    elif default == "no":
        prompt = " [y/N] "
    else:
        raise ValueError("invalid default answer: '%s'" % default)

    while True:
        sys.stdout.write(question + prompt)
        choice = input().lower()
        if default is not None and choice == "":
            return valid[default]
        elif choice in valid:
            return valid[choice]
        else:
            sys.stdout.write("Please respond with 'yes' or 'no' " "(or 'y' or 'n').\n")


def md5_object(x):
    string = jsonpickle.encode(x).encode("utf-8")
    hashed = hashlib.md5(string)
    return str(hashed.hexdigest())


hash_object = md5_object


# MD5 hashing code:
# https://stackoverflow.com/a/54477583/8454486
def md5_update_from_file(filename: Union[str, Path], hash: Hash) -> Hash:
    assert Path(filename).is_file()
    with open(str(filename), "rb") as f:
        for chunk in iter(lambda: f.read(4096), b""):
            hash.update(chunk)
    return hash


def md5_file(filename: Union[str, Path]) -> str:
    return str(md5_update_from_file(filename, hashlib.md5()).hexdigest())


def md5_update_from_dir(directory: Union[str, Path], hash: Hash) -> Hash:
    assert Path(directory).is_dir()
    for path in sorted(Path(directory).iterdir(), key=lambda p: str(p).lower()):
        hash.update(path.name.encode())
        if path.is_file():
            hash = md5_update_from_file(path, hash)
        elif path.is_dir():
            hash = md5_update_from_dir(path, hash)
    return hash


def md5_directory(directory: Union[str, Path]) -> str:
    return str(md5_update_from_dir(directory, hashlib.md5()).hexdigest())


def format_hash(hashed, digits=32):
    return base64.urlsafe_b64encode(hashed.digest())[:digits].decode("utf-8")


def import_module(name, source):
    spec = importlib.util.spec_from_file_location(name, source)
    foo = importlib.util.module_from_spec(spec)
    spec.loader.exec_module(foo)


def serialise_datetime(x):
    if x is None:
        return None
    return x.isoformat()


def unserialise_datetime(x):
    if x is None:
        return None
    return datetime.fromisoformat(x)


def clamp(x):
    return max(0, min(x, 255))


def rgb_to_hex(r, g, b):
    return "#{0:02x}{1:02x}{2:02x}".format(
        clamp(round(r)), clamp(round(g)), clamp(round(b))
    )


def serialise(obj):
    """Serialise objects not serialisable by default"""

    if isinstance(obj, (datetime)):
        return serialise_datetime(obj)
    raise TypeError("Type %s is not serialisable" % type(obj))


def format_datetime_string(datetime_string):
    return datetime.strptime(datetime_string, "%Y-%m-%dT%H:%M:%S.%f").strftime(
        "%Y-%m-%d %H:%M:%S"
    )


def model_name_to_snake_case(model_name):
    return re.sub(r"(?<!^)(?=[A-Z])", "_", model_name).lower()


def json_to_data_frame(json_data):
    import pandas as pd

    columns = []
    for row in json_data:
        [columns.append(key) for key in row.keys() if key not in columns]

    data_frame = pd.DataFrame.from_records(json_data, columns=columns)
    return data_frame


def wait_until(condition, max_wait, poll_interval=0.5, error_message=None):
    if condition():
        return True
    else:
        waited = 0.0
        while waited <= max_wait:
            time.sleep(poll_interval)
            waited += poll_interval
            if condition():
                return True
        if error_message is None:
            error_message = (
                "Condition was not satisfied within the required time interval."
            )
        raise RuntimeError(error_message)


def wait_while(condition, **kwargs):
    wait_until(lambda: not condition(), **kwargs)


def strip_url_parameters(url):
    parse_result = urlparse(url)
    return ParseResult(
        scheme=parse_result.scheme,
        netloc=parse_result.netloc,
        path=parse_result.path,
        params=None,
        query=None,
        fragment=None,
    ).geturl()


def is_valid_html5_id(str):
    if not str or " " in str:
        return False
    return True


def pretty_format_seconds(seconds):
    minutes_and_seconds = divmod(seconds, 60)
    seconds_remainder = round(minutes_and_seconds[1])
    formatted_time = f"{round(minutes_and_seconds[0])} min"
    if seconds_remainder > 0:
        formatted_time += f" {seconds_remainder} sec"
    return formatted_time


def pretty_log_dict(dict, spaces_for_indentation=0):
    return "\n".join(
        " " * spaces_for_indentation
        + "{}: {}".format(key, (f'"{value}"' if isinstance(value, str) else value))
        for key, value in dict.items()
    )


def get_language():
    """
    Returns the language selected in config.txt.
    Throws a KeyError if no such language is specified.

    Returns
    -------

    A string, for example "en".
    """
    if not config.ready:
        config.load()
    return config.get("language")


def sample_from_surface_of_unit_sphere(n_dimensions):
    import numpy as np

    res = np.random.randn(n_dimensions, 1)
    res /= np.linalg.norm(res, axis=0)
    return res[:, 0].tolist()


def error_page(
    participant=None,
    error_text=None,
    compensate=True,
    error_type="default",
    request_data="",
):
    """Render HTML for error page."""
    from flask import make_response, render_template, request

    config = get_config()

    if error_text is None:
        error_text = "There has been an error and so you are unable to continue, sorry!"

    if participant is not None:
        hit_id = participant.hit_id
        assignment_id = participant.assignment_id
        worker_id = participant.worker_id
        participant_id = participant.id
    else:
        hit_id = request.form.get("hit_id", "")
        assignment_id = request.form.get("assignment_id", "")
        worker_id = request.form.get("worker_id", "")
        participant_id = request.form.get("participant_id", None)

    if participant_id:
        try:
            participant_id = int(participant_id)
        except (ValueError, TypeError):
            participant_id = None

    return make_response(
        render_template(
            "mturk_error.html",
            error_text=error_text,
            compensate=compensate,
            contact_address=config.get("contact_email_on_error"),
            error_type=error_type,
            hit_id=hit_id,
            assignment_id=assignment_id,
            worker_id=worker_id,
            request_data=request_data,
            participant_id=participant_id,
        ),
        500,
    )


class ClassPropertyDescriptor(object):
    def __init__(self, fget, fset=None):
        self.fget = fget
        self.fset = fset

    def __get__(self, obj, cls=None):
        if cls is None:
            cls = type(obj)
        return self.fget.__get__(obj, cls)()

    def __set__(self, obj, value):
        if not self.fset:
            raise AttributeError("can't set attribute")
        type_ = type(obj)
        return self.fset.__get__(obj, type_)(value)

    def setter(self, func):
        if not isinstance(func, (classmethod, staticmethod)):
            func = classmethod(func)
        self.fset = func
        return self


def classproperty(func):
    """
    Defines an analogous version of @property but for classes,
    after https://stackoverflow.com/questions/5189699/how-to-make-a-class-property.
    """
    if not isinstance(func, (classmethod, staticmethod)):
        func = classmethod(func)

    return ClassPropertyDescriptor(func)


<<<<<<< HEAD
def run_subprocess_with_live_output(command, timeout=None):
    p = pexpect.spawn(command, timeout=timeout)
=======
def run_subprocess_with_live_output(command):
    p = pexpect.spawn(command, timeout=None)
>>>>>>> 6e750376
    while not p.eof():
        line = p.readline().decode("utf-8")
        print(line, end="")
    p.close()
    if p.exitstatus > 0:
<<<<<<< HEAD
        sys.exit(p.exitstatus)


def get_extension(path):
    if path:
        _, extension = os.path.splitext(path)
        return extension
    else:
        return None


def cached_class_property(f):
    return classmethod(property(cache(f)))
=======
        sys.exit(p.exitstatus)
>>>>>>> 6e750376
<|MERGE_RESOLUTION|>--- conflicted
+++ resolved
@@ -15,13 +15,9 @@
 from typing import Union
 from urllib.parse import ParseResult, urlparse
 
-<<<<<<< HEAD
 import jsonpickle
 import pexpect
 from _hashlib import HASH as Hash
-=======
-import pexpect
->>>>>>> 6e750376
 from dallinger.config import config, get_config
 
 
@@ -582,19 +578,13 @@
     return ClassPropertyDescriptor(func)
 
 
-<<<<<<< HEAD
 def run_subprocess_with_live_output(command, timeout=None):
     p = pexpect.spawn(command, timeout=timeout)
-=======
-def run_subprocess_with_live_output(command):
-    p = pexpect.spawn(command, timeout=None)
->>>>>>> 6e750376
     while not p.eof():
         line = p.readline().decode("utf-8")
         print(line, end="")
     p.close()
     if p.exitstatus > 0:
-<<<<<<< HEAD
         sys.exit(p.exitstatus)
 
 
@@ -607,7 +597,4 @@
 
 
 def cached_class_property(f):
-    return classmethod(property(cache(f)))
-=======
-        sys.exit(p.exitstatus)
->>>>>>> 6e750376
+    return classmethod(property(cache(f)))