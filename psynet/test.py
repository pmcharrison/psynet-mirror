--- conflicted
+++ resolved
@@ -24,11 +24,7 @@
     if sanitize(element.text) != sanitize(value):
         raise AssertionError(
             f"""
-<<<<<<< HEAD
-            assert_text found some unexpected text.
-=======
             Found some unexpected HTML text.
->>>>>>> 56947488
 
             Expected: {sanitize(value)}
 
