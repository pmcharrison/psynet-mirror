# syntax = docker/dockerfile:1.2
#
# Note - the syntax of this Dockerfile differs in several ways from the sample Dockerfile
# provided in the Dallinger documentation.
#
# - We do not use constraints.txt because generating this file requires a local pip-compile installation
#   which goes against the no-installation philosophy. Instead of constraints.txt providing the defininitive
#   account of the installed packages, this responsibility now falls to the built Docker image.
# - We install the full requirements.txt rather than filtering out packages that are already present in the base image.
#   This simplifies the logic and ensures that experimenters can specify package versions precisely if they want.
#   The small performance overhead is mostly eliminated by caching.

<<<<<<< HEAD
FROM registry.gitlab.com/psynetdev/psynet:v12.0.0rc2
=======
FROM registry.gitlab.com/psynetdev/psynet:master
>>>>>>> b4464e06

# This is used for debugging experiments using PyCharm
RUN python3 -m pip install pydevd-pycharm~=221.6008.17

RUN mkdir /experiment
WORKDIR /experiment

COPY requirements.txt requirements.txt
COPY *constraints.txt constraints.txt

ENV SKIP_DEPENDENCY_CHECK=""
ENV DALLINGER_NO_EGG_BUILD=1

# Note: SKIP_CHECK_PSYNET_VERSION_REQUIREMENT=1 below will soon become unnecessary as we are removing
# verify_psynet_requirement() from check_constraints. For now, though it is still necessary,
# because the Docker image being used for this step lags behind the latest version of PsyNet.

# If you see an error here, you probably need to run `bash docker/generate-constraints` and then try again.
RUN SKIP_CHECK_PSYNET_VERSION_REQUIREMENT=1 psynet check-constraints

# Uninstall PsyNet and Dallinger because otherwise we can run into edge cases where pip decides
# that Dallinger/PsyNet doesn't need upgrading and then the editable version is left in place.
RUN python3 -m pip uninstall -y psynet
RUN python3 -m pip uninstall -y dallinger

RUN python3 -m pip install -r constraints.txt

WORKDIR /

ARG PSYNET_DEVELOPER_MODE
RUN if [[ "$PSYNET_DEVELOPER_MODE" = 1 ]] ; then pip install --no-dependencies -e /PsyNet ; else rm -rf /PsyNet ; fi
RUN if [[ "$PSYNET_DEVELOPER_MODE" = 1 ]] ; then pip install --no-dependencies -e /dallinger ; else rm -rf /dallinger ; fi

WORKDIR /experiment

COPY *prepare_docker_image.sh prepare_docker_image.sh
RUN if test -f prepare_docker_image.sh ; then bash prepare_docker_image.sh ; fi

COPY . /experiment

ENV PORT=5000

ARG REMOTE_DEBUGGER_PORT
EXPOSE $REMOTE_DEBUGGER_PORT

CMD dallinger_heroku_web<|MERGE_RESOLUTION|>--- conflicted
+++ resolved
@@ -10,11 +10,7 @@
 #   This simplifies the logic and ensures that experimenters can specify package versions precisely if they want.
 #   The small performance overhead is mostly eliminated by caching.
 
-<<<<<<< HEAD
 FROM registry.gitlab.com/psynetdev/psynet:v12.0.0rc2
-=======
-FROM registry.gitlab.com/psynetdev/psynet:master
->>>>>>> b4464e06
 
 # This is used for debugging experiments using PyCharm
 RUN python3 -m pip install pydevd-pycharm~=221.6008.17
