--- conflicted
+++ resolved
@@ -35,8 +35,20 @@
             target = self.network.definition["target"]
             prompt = Markup(
                 f"""
-                Choose which colour best matches the following word:
-                <strong>{target}</strong>.
+                <style>
+                    .text_prompt {{
+                        text-align: center;
+                    }}
+                </style>
+
+                <div class="text_prompt">
+                    <p>
+                        Choose which colour best matches the following word:
+                    </p>
+                    <p>
+                        <strong>{target}</strong>
+                    </p>
+                </div>
                 """
             )
             colours = [
@@ -89,7 +101,6 @@
     instructions = join(
         InfoPage(Markup(
             """
-<<<<<<< HEAD
             <p>
                 In each trial of this experiment you will be presented with a word
                 and two colours. Your task will be to choose the colour that
@@ -100,12 +111,6 @@
                 If so, don't worry, and just give your best guess!
             </p>
             """),
-=======
-            In each trial of the main experiment you will be presented with a word
-            and two colours. Your task will be to choose the colour that
-            best matches this word.
-            """,
->>>>>>> 182a18f9
             time_estimate=5
         ),
         InfoPage(
