{% macro null(config) %}
    <script>
        on_next_button = function() {
            $(this).prop('disabled', true);
            if (typeof retrieve_response == "undefined") {
                psynet.next_page();
            } else {
                response = retrieve_response();
                psynet.next_page(
                    response.raw_answer,
                    response.metadata,
                    response.blobs
                );
            }
        }
    </script>

    <button type="button" id="next_button" class="btn btn-primary btn-lg submit" onclick="on_next_button();">
        Next
    </button>
{% endmacro %}

{% macro reset_button(config, input_type) %}
    <script>
        {% if config.show_reset_button == "on_selection" %}
        $("#reset_button").css({"display": "block"});
        {% endif %}
        on_reset_button = function(input_type) {
            $('input[type={{ input_type }}]').attr('checked', false);
            {% if config.show_reset_button == "on_selection" %}
            $("#reset_button").css({"display": "none"});
            {% endif %}
            $("#reset_button").prop('disabled', true);
        }

        $('input[type={{ input_type }}]').click(function() {
            {% if config.show_reset_button == "on_selection" %}
            $("#reset_button").css({"display": "block"});
            {% endif %}
            if (!$('input[type={{ input_type }}]').is(':checked'))
            {
                $("#reset_button").prop('disabled', true);
            } else {
                $("#reset_button").prop('disabled', false);
            }
        });
    </script>

    <button type="button" id="reset_button" class="btn btn-primary btn-lg" style="{% if config.show_reset_button == 'on_selection' %}display: none{% endif %}; margin-right: 30px;" onclick="on_reset_button();" disabled>
        Reset
    </button>
    {% endmacro %}

{% macro push_button(config) %}
    <button
        type="button"
        class="btn push_button btn-primary response {% if config.timed == true %} timed {% else %} submit {% endif %}"
        id="{{ config.id }}"
        onclick="clicked_button(this, this.id);"
        style="{{ config.style }}"
    >
        {% autoescape off %}
        {{ config.label }}
        {% endautoescape %}
    </button>
{% endmacro %}

{% macro push_buttons(config) %}
    <style>
        .push-button-container {
            display: {% if config.arrange_vertically %}grid{% else %}flex{% endif %};
            flex-wrap: wrap;
            justify-content: center;
            max-height: 420px;
            overflow-y: auto;
        }
    </style>

    <div class="push-button-container">
        {% for button in config.push_buttons %}
            {{ push_button(button) }}
        {% endfor %}
    </div>

    {% if config.timed == true %}
        <p class="vspace"></p>
        {{ null(config) }}
    {% endif %}

    <script>
        let button_timers = {};

        clicked_button = function(button, id) {
            let info = {button_id: id};
            psynet.register_event("push_button_clicked", info);

            {% if config.timed == true %}
                let button_highlight_duration = {{ config.button_highlight_duration }};
                if (button_timers[id] !== undefined) {
                    clearTimeout(button_timers[id]);
                }
                highlight_button(button);
                button_timers[id] = setTimeout(unhighlight_button, button_highlight_duration * 1000, button);
            {% else %}
                psynet.response.disable();
                psynet.submit.disable();
                psynet.next_page(id);
            {% endif %}
        }

        highlight_button = function(button) {
            button.classList.remove("btn-primary");
            button.classList.add("btn-success");
        }

        unhighlight_button = function(button) {
            button.classList.add("btn-primary");
            button.classList.remove("btn-success");
        }
    </script>
{% endmacro %}

{% macro checkbox(config) %}
    <label style="margin-left: 15px; cursor: pointer;">
        <input
            type="checkbox"
            id="{{ config.id }}"
            name="{{ config.name }}"
            class="response"
            style="cursor: pointer;"
        />
        <span>{{ config.label }}</span>
    </label>
{% endmacro %}

{% macro checkboxes(config) %}
    <style>
        .control-container {
            display: {% if config.arrange_vertically %}grid{% else %}flex{% endif %};
            flex-wrap: wrap;
            justify-content: center;
            max-height: 420px;
            overflow-y: auto;
        }
    </style>
    <div class="control-container">
        {% for _checkbox in config.checkboxes %}
            {{ checkbox(_checkbox) }}
        {% endfor %}
    </div>
    <p class="vspace"></p>
    <div style="justify-content: center; display: flex; margin-top">
        {% if config.show_reset_button != "never" %}
        {{ reset_button(config, "checkbox") }}
        {% endif %}
        {{ null(config) }}
    </div>
    <script>
        clicked_button = function(id) {
            psynet.response.disable();
            psynet.submit.disable();
            psynet.next_page(id);
        }

        retrieve_response = function() {
            let elements = document.getElementsByName('{{ config.name }}')
            checked_values = Array.from(elements).map(function(element, i) {
                if (element.checked) {return element.id}
            }).filter(function (element) {
              return element != null;
            });
            return {
                raw_answer: checked_values
            }
        }
    </script>
{% endmacro %}

{% macro radiobutton(config) %}
    <label style="margin-left: 15px;">
        <input
            type="radio"
            id="{{ config.id }}"
            name="{{ config.name }}"
            class="response"
            style="{{ config.style }}"
        />
        <span style="{{ config.style }}">{{ config.label }}</span>
    </label>
{% endmacro %}

{% macro radiobuttons(config) %}
    <style>
        .control-container {
            display: {% if config.arrange_vertically %}grid{% else %}flex{% endif %};
            flex-wrap: wrap;
            justify-content: center;
            max-height: 420px;
            overflow-y: auto;
        }
    </style>
    <div class="control-container">
        {% for button in config.radiobuttons %}
            {{ radiobutton(button) }}
        {% endfor %}
    </div>
    <p class="vspace"></p>
    <div style="justify-content: center; display: flex; margin-top">
        {% if config.show_reset_button != "never" %}
        {{ reset_button(config, "radio") }}
        {% endif %}
        {{ null(config) }}
    </div>
    <script>
        clicked_button = function(id) {
            psynet.response.disable();
            psynet.submit.disable();
            psynet.next_page(id);
        }

        retrieve_response = function() {
            let element = document.querySelector('input[name="{{ config.name }}"]:checked')

            return {
                raw_answer: (element != null) ? element.id : null
            }
        }
    </script>
{% endmacro %}

{% macro dropdown_option(config) %}
    <option value="{{ config.value }}">{{ config.text }}</option>
{% endmacro %}

{% macro dropdown(config) %}
    <style>
        .dropdown-container {
            margin: 0 auto;
            width: fit-content;
        }
    </style>
    <div class="dropdown-container">
        <select id="{{ config.name }}" class="form-control response" style="cursor: pointer;" name="{{ config.name }}">
            <option disabled selected value>{{ config.default_text }}</option>
            {% for option in config.dropdown %}
                {{ dropdown_option(option) }}
            {% endfor %}
        </select>
    </div>
    <p class="vspace"></p>
    <div style="justify-content: center; display: flex; margin-top">
        {{ null(config) }}
    </div>
    <script>
        clicked_button = function(id) {
            psynet.response.disable();
            psynet.submit.disable();
            psynet.next_page(id);
        }

        retrieve_response = function() {
            let element = document.getElementById("{{ config.name }}");
            return {
                raw_answer: (element != null) ? element.value : null
            }
        }
    </script>
{% endmacro %}


{% macro audio_slider(config) %}
    {{ slider(config) }}

    <script>
        {% autoescape off %}
        var sound_locations = {{ config.js_vars.sound_locations }};
        var autoplay = {{ config.js_vars.autoplay | lower }};
        {% endautoescape %}

        // Overwrites corresponding method in slider-page.html
        slider.update_log = function() {
            slider.log.push({
                'time': new Date(),
                'value': slider.value,
                'audio': slider.audio
            })
        }

        find_closest_audio = function (slider) {
            var locations = Object.values(sound_locations);
            var nearest = psynet.utils.closest(parseFloat(slider.value), locations);
            var selected_audio = Object.keys(sound_locations)[nearest.index];
            return selected_audio
        };

        play_sound = function () {
            var id = slider.audio;
            var sound = psynet.audio[id];

            if (!sound.playing) {
                psynet.media.stop_all_audio();
                psynet.log.debug('Playing sound with ID = ' + id);
                sound.play();
            }
        };

        on_slider_event = function (event_type) {
            slider.audio = find_closest_audio(slider);
            if (event_type == "initialise") {
                if (autoplay) {
                    play_sound();
                }
            } else if (event_type == "slider_changed") {
                play_sound();
            }
        };
    </script>
{% endmacro %}


{% macro color_slider(config) %}
    <style>
        .main-body {
            background-color: white;
            padding: 30px;
        }
    </style>

    {{ slider(config) }}

    {% for color, value in config.hidden_inputs.items() %}
        <input type="hidden" value="{{ value }}" id="{{ color }}">
    {% endfor %}

    <script>
        function pad(n) {
            return (n.length < 2) ? "0" + n : n;
        }

        // Set the color
        on_slider_event = function (event_type) {
            psynet.log.debug("Updating slider background");
            var r_hex = parseInt(document.getElementById('red').value, 10).toString(16),
                g_hex = parseInt(document.getElementById('green').value, 10).toString(16),
                b_hex = parseInt(document.getElementById('blue').value, 10).toString(16),
                hex = "#" + pad(r_hex) + pad(g_hex) + pad(b_hex);
            document.body.style.backgroundColor = hex;
        };

        document.addEventListener("load", on_slider_event);
    </script>
{% endmacro %}


{% macro slider(config) %}
    <style>
        #{{ config.slider_id }} {
            width: 100%;
            {% if config.reverse_scale == true %} direction: rtl; {% endif %}
        }
        .slider-range {
            cursor: pointer;
        }
        input[type=range]::-webkit-slider-thumb {
            -webkit-appearance: none;
            border: 1px solid #000000;
            height: 36px;
            background-color: #efefef;
            border: 11px solid #b2b2b2;
            border-radius: 5px;
            {% if config.directional == false %}
            margin-top: -8px;
            {% endif %}
            cursor: pointer;
        }
        {% if config.directional == false %}
        input[type=range]::-webkit-slider-runnable-track {
              background: #000000;
              border: 1px solid #b2b2b2;
              background-color: #efefef;
              border-radius: 5px;
              width: 100%;
              height: 8px;
            }
        {% endif %}
    </style>

    <input
        type="range"
        id="{{ config.slider_id }}"
        class="wait-for-media-load slider-range form-control-range{% if not config.directional %} slider-non-directional{% endif %}"
        min="{{ config.min_value }}"
        max="{{ config.max_value + 0.0001 * config.step_size }}"
        step="{{ config.step_size }}"
        value="{{ config.start_value }}">
    <p class="vspace"></p>

    {{ null(config) }}

    <script>
        {% autoescape off %}
        var snap_values = {% if config.js_vars.snap_values is none %}null{% else %}{{ config.js_vars.snap_values }}{% endif %};
        var minimal_interactions = {% if config.js_vars.minimal_interactions is none %}null{% else %}{{ config.js_vars.minimal_interactions }}{% endif %};
        var minimal_time = {% if config.js_vars.minimal_time is none %}null{% else %}{{ config.js_vars.minimal_time }}{% endif %} ;
        var continuous_updates = {% if config.js_vars.continuous_updates is not defined or config.js_vars.continuous_updates is none %}null{% else %}{{ config.js_vars.continuous_updates | lower }}{% endif %};
        var slider_id = '{{ config.slider_id }}';
        {% endautoescape %}

        // This is called each time
        on_slider_event = function (event_type) {

        };

        if (minimal_interactions > 0) {
            psynet.submit.wait_for("slider_minimal_interactions");
        }

        psynet.submit.wait_for("slider_minimal_time");

        psynet.response.register_on_ready_routine(function() {
            setTimeout(function() {
                psynet.submit.ready("slider_minimal_time");
            }, minimal_time * 1000);
        });

        // Metadata collection
        var slider = document.getElementById(slider_id);

        if (continuous_updates) {
            slider.log = "The slider log is disabled when continuous slider updates are enabled.";
        } else {
            slider.log = [];
        }

        slider.update_log = function() {
            if (!continuous_updates) {
                slider.log.push({
                    'time': new Date(),
                    'value': slider.value
                });
            }
        }

        slider.interaction_count = 0;

        snap_slider = function () {
            raw_value = parseFloat(slider.value);
            if (snap_values == null) {
                psynet.log.debug("Slider value: " + raw_value + " (no snapping).");
                return raw_value
            } else {
                new_value = psynet.utils.closest(slider.value, snap_values).value;
                slider.value = new_value;
                psynet.log.debug("Snapped slider from " + raw_value + " to " + new_value);
                return new_value;
            }
        };

        // Save initial position
        slider.initialise = function () {
            psynet.log.debug('Slider page is loaded.');
            snap_slider();
            on_slider_event('initialise');
            slider.update_log();
        };

        psynet.response.register_on_ready_routine(slider.initialise);

        var slider_listener;

        if (continuous_updates) {
            slider_listener = "input";
        } else {
            slider_listener = "change";
        }

        slider.addEventListener(slider_listener, function () {
            snap_slider();
            slider.interaction_count += 1;
            if (slider.interaction_count >= minimal_interactions) {
                psynet.submit.ready("slider_minimal_interactions");
            }
            on_slider_event('slider_changed');
            slider.update_log();
        }, false);

        submit = function () {
            psynet.response.disable();
            psynet.submit.disable();
            var metadata = {
                log: slider.log
            };
            psynet.next_page(parseFloat(slider.value), metadata);
        };

        retrieve_response = function() {
            return {
                raw_answer: parseFloat(slider.value)
            }
        }
    </script>
    {% if config.template_filename %}
        {% include config.template_filename %}
    {% endif %}
{% endmacro %}

{% macro multi_slider(config) %}
    <style type="text/css">
        .slider-collection {
            margin: 30px;
        }

        .slider {
            margin: 20px;
        }

        input[type=range] {
            width: 50%;
            display: inline-block;
        }

        .slider-label {
            font-weight: bold;
            display: inline-block;
            min-width: 200px;
            text-align: right;
            margin-right: 20px;
        }

        .slider-value {
            width: 60px;
            display: inline-block;
            margin-left: 20px;
        }
    </style>

    <script>
        var init_sliders = function(){
            var slider = $('.slider'),
                range = $('.slider-range'),
                value = $('.slider-value');

            slider.each(function(){
                value.each(function(){
                    var value = $(this).prev().attr('value');
                    $(this).html(value);
                });

                range.on('input', function(){
                    $(this).next(value).html(this.value);
                });
            });
        };
        window.addEventListener("load", init_sliders);
    </script>

    <div class="slider-collection">
        {% for s in config.sliders %}
            <div class="slider">
                <span class="slider-label">
                    {{ s.label }}
                </span>
                <input
                    type="range"
                    id="{{ s.slider_id }}"
                    class="form-control-range response slider-range{% if not s.directional %} slider-non-directional{% endif %}"
                    style="display: inline-block;"
                    min="{{ s.min_value }}"
                    max="{{ s.max_value + 0.0001 * s.step_size }}"
                    step="{{ s.step_size }}"
                    value="{{ s.start_value }}">
                <span class="slider-value">NA</span>
            </div>
        {% endfor %}
    </div>
{% endmacro %}

{% macro audio_meter(config) %}
    <div class="audio_meter_block">
        <table style="width: 500px; padding: 10px">
            <tbody>
                <tr align="left" valign="middle">
                    <td width="300px">
                        <div style="background-color: black; width: 300px; height: 50px">
                            <canvas id="audio_meter" width="300" height="50"></canvas>
                        </div>
                    </td>
                    <td width="20px"></td>
                    <td align="left">
                        <p id="audio_meter_text" style="font-weight: bold; margin: 0px; display: none;"></p>
                    </td>
                </tr>
            </tbody>
        </table>

        {% if config.calibrate %}
            {{ audio_meter_calibrate(config) }}
        {% endif %}
    </div>

    {% if config.submit_button %}
        {{ null(config) }}
    {% endif %}

    <script>
        psynet.submit.wait_for("audio_meter");
        setTimeout(
            ()=> psynet.submit.ready("audio_meter"),
            1000 * {{ config.min_time }}
        );

        {% include "macros/control/audio_meter.js" %}

        audio_meter_control.init('{{ config.to_json() }}');
    </script>
{% endmacro %}

{% macro audio_meter_calibrate(config) %}
    <style type="text/css">
        #audio-meter-documentation {
            padding-top: 20px;
        }
    </style>

    <ul class="nav nav-tabs">
        <li class="nav-item">
            <a href="#audio-meter-sliders" class="nav-link" data-toggle="tab">Sliders</a>
        </li>
        <li class="nav-item">
            <a href="#audio-meter-documentation" class="nav-link" data-toggle="tab">Documentation</a>
        </li>
    </ul>

    <div class="tab-content">
        <div id="audio-meter-sliders" class="tab-pane active">
            {{ multi_slider(config.sliders) }}
        </div>

        <div id="audio-meter-documentation" class="tab-pane">
            <p>
                The <strong>decay</strong> parameters determine the amount of smoothing
                that happens to the signal, and have units of seconds. A high decay parameter
                means that the signal takes a long time to decay (i.e. high smoothing).
                There are three decay parameters: one for the displayed audio meter,
                one for the 'too-high' detector, and one for the 'too-low' detector.
            </p>
            <p>
                The <strong>threshold</strong> parameters determine the point at which
                the volume is determined to be 'too high' or 'too low'.
            </p>
            <p>
                The <strong>grace</strong> parameters determine how long the volume must be
                outside the respective threshold for a warning message to be triggered.
            </p>
            <p>
                The <strong>message duration</strong> parameters determine how long
                warning messages are displayed for.
            </p>
        </div>
    </div>

    <script>
        setInterval(() => audio_meter_control.update_from_sliders(), 50);
    </script>
{% endmacro %}

{% macro audio_record(config) %}

    {% if config.show_meter %}
        {{ audio_meter(config.meter) }}
    {% endif %}

    <style>
        #record-status {
            margin-top: 20px;
            margin-bottom: 20px;
        }
    </style>

    <div id="record-status">
        <div id="record-wait" class="alert record-alert alert-warning" role="alert" style="display: block;">
            Waiting to record...
        </div>

        <div id="record-active" class="alert record-alert alert-danger" role="alert" style="display: none;">
            Recording...
        </div>

        <div id="record-finish" class="alert record-alert alert-success" role="alert" style="display: none;">
            Uploading finished.
        </div>

        <div id="record-upload" class="alert record-alert alert-warning" role="alert" style="display: none;">
            Uploading...
        </div>
    </div>

    {{ null(config) }}

    <script>
        {% include "macros/control/recorder.js" %}
        {% include "macros/control/recording.js" %}

        {% autoescape off %}
        var presignedUrl = "{{ config.presigned_url }}";
        {% endautoescape %}
        var recorder;

        psynet.media.register_on_loaded_routine(function() {
            navigator.mediaDevices.getUserMedia({
                audio: {
                    autoGainControl: false,
                    echoCancellation: false,
                    noiseSuppression: false
                },
                video: false
            }).then(function(stream) {
                psynet.log.debug("Initialising recorder.");
                let input = psynet.media.audio_context.createMediaStreamSource(stream);
                recorder = new Recorder(input);
                psynet.response.ready("recorder_ready")
            })
        });

        psynet.response.wait_for("page_load_buffer");
        psynet.response.wait_for("recorder_ready");
        psynet.submit.wait_for("finished-recording");

        setTimeout(function() {
            psynet.response.ready("page_load_buffer");
        }, 1000)

        retrieve_response = function() {
            return {
                raw_answer: presignedUrl
            }
        }

        psynet.response.register_on_ready_routine(function() {
            startAudioRecording();
            setTimeout(endAudioRecording, 1000 * {{ config.duration }});
        });
    </script>
{% endmacro %}


{% macro video_record(config) %}

    {% if config.show_meter %}
        {{ audio_meter(config.meter) }}
    {% endif %}

    <style>
        #record-status {
            margin-top: 20px;
            margin-bottom: 20px;
        }
    </style>

    {% if config.recording_source == "camera" or config.recording_source == "both" %}
        <video id="camera-recording" style="display: {% if config.show_preview %}block{% else %}none{% endif %}; width: {{ config.width }}"></video>
        <video id="camera-playback" style="display: none; width: {{ config.width }}"></video>
    {% endif %}
    {% if config.recording_source == "screen" or config.recording_source == "both" %}
        <video id="screen-recording" style="display: none;"></video>
    {% endif %}

    <div id="countdown-container" style="display: none;">Recording starts in <span id="countdown">{{ config.start_delay | int }}</span> seconds!</div>
    <div id="record-status">
        <div id="record-wait" class="alert record-alert alert-warning" role="alert" style="display: block;">
            Waiting to record...
        </div>

        <div id="record-active" class="alert record-alert alert-danger" role="alert" style="display: none;">
            Recording...
        </div>

        <div id="record-finish" class="alert record-alert alert-success" role="alert" style="display: none;">
            Uploading finished.
        </div>

        <div id="record-upload" class="alert record-alert alert-warning" role="alert" style="display: none;">
            Uploading...
        </div>
    </div>

    <button id="camera-playback-button" type="button" class="btn btn-success btn-lg" style="display: none">
        Playback
    </button>
    <button id="restart-recording-button" type="button" class="btn btn-primary btn-lg" style="display: none">
        Restart recording
    </button>
    <button id="video-upload-button" type="button" class="btn btn-primary btn-lg" style="display: none">
        Upload
    </button>
    {{ null(config) }}

    <script>
        {% include "macros/control/RecordRTC.js" %}
        {% include "macros/control/adapter.js" %}
        {% include "macros/control/recording.js" %}

        {% autoescape off %}
        psynet.media.presignedUrlCamera = "{{ config.presigned_url_camera }}";
        psynet.media.presignedUrlScreen = "{{ config.presigned_url_screen }}";
        {% endautoescape %}
        var playback_before_upload = {{ config.playback_before_upload | lower }};
        var allow_restart = {{ config.allow_restart | lower }};
        var cameraVideo = document.getElementById('camera-recording');
        var screenVideo = document.getElementById('screen-recording');
        var screenRecorder;
        var videoRecorder;

        /*** Camera recording start***/
        {% if config.recording_source == "camera" or config.recording_source == "both" %}
            psynet.media.register_on_loaded_routine(function () {
                navigator.mediaDevices.getUserMedia({
                    audio: {{ config.record_audio | lower }},
                    video: true,
                }).then(function (stream) {
                    psynet.log.debug("Initialising video recorder.");

                    // Display a live preview if video element is visible.
                    setSrcObject(stream, cameraVideo);

                    // Start displaying the preview video and mute it to disable echoing.
                    cameraVideo.play();
                    cameraVideo.muted = true;

                    videoRecorder = new RecordRTCPromisesHandler(stream, {
                        mimeType: 'video/webm',
                    });

                    let startDelay = {{ config.start_delay }};
                    if (startDelay > 0) {
                        $('#countdown-container').show();
                        startTimer(startDelay, $('#countdown-container'), $('#countdown'));
                    }
                    videoRecorder.stream = stream;
                    psynet.response.ready("camera_recorder_ready")
                }).catch(function (error) {
                    console.error('Cannot start video recording:', error.name + ":", error.message);
                    psynet.next_page();
                });
            });

            psynet.response.wait_for("camera_recorder_ready");
        {% endif %}
        /*** Camera recording end ***/

        /*** Screen recording start ***/
        {% if config.recording_source == "screen" or config.recording_source == "both" %}
            captureScreen(function (screen) {
                screenVideo.srcObject = screen;
                screenRecorder = RecordRTC(screen, {
                    type: 'video'
                });

                {% if config.recording_source == "both" %}
                psynet.response.wait_for("camera_recorder_ready");
                {% endif %}
                screenRecorder.startRecording()
                screenRecorder.screen = screen;

                psynet.response.ready("screen_recorder_ready")
            });

            psynet.response.wait_for("screen_recorder_ready");
        {% endif %}
        /*** Screen recording end ***/

        psynet.response.wait_for("page_load_buffer");
        psynet.submit.wait_for("finished-recording");

        setTimeout(function () {
            psynet.response.ready("page_load_buffer");
        }, 1000);

        {% if config.recording_source == "camera" or config.recording_source == "both" %}
            psynet.response.register_on_ready_routine(function () {
                setTimeout(startCameraRecording, 1000 * {{ config.start_delay }});
                setTimeout(function () {
                    stopCameraRecording();
                }, 1000 * ({{ config.duration }} + {{ config.start_delay }}));
            });
        {% endif %}

        {% if config.recording_source == "screen" or config.recording_source == "both" %}
            psynet.response.register_on_ready_routine(function () {
                setTimeout(startScreenRecording, 1000 * {{ config.start_delay }});
                setTimeout(function () {
                    stopScreenRecording();
                }, 1000 * ({{ config.duration }} + {{ config.start_delay }}));
            });
        {% endif %}

        function retrieve_response() {
            return {
                raw_answer: {
                    'camera': psynet.media.presignedUrlCamera,
                    'screen': psynet.media.presignedUrlScreen,
                }
            }
        }
<<<<<<< HEAD
=======

        psynet.response.register_on_ready_routine(function() {
            startRecording();
            setTimeout(endRecording, 1000 * {{ config.duration }});
        });

        {% if config.auto_advance %}
        psynet.submit.register_on_ready_routine(on_next_button);
        {% endif %}
>>>>>>> 05b2e731
    </script>
{% endmacro %}

{% macro text(config) %}
    <style>
        #text_input_container {
            padding-top: 20px;
            padding-bottom: 20px;
            display: flex;
            justify-content: center;
        }
        #text_input {
            {% if config.width is not none %} width: {{ config.width }}; {% endif %}
            {% if config.height is not none %} height: {{ config.height }}; {% endif %}
        }
    </style>

    <div id="text_input_container">
        {% if config.one_line %}
            <input id="text_input" class="form-control response" type="text" value=""/>
        {% else %}
            <textarea id="text_input" class="form-control response" type="text"></textarea>
        {% endif %}
    </div>
    <p class="vspace"></p>

    <script>
        retrieve_response = function() {
            return {
                raw_answer: $("#text_input").get(0).value
            }
        }
    </script>

    {{ null(config) }}
{% endmacro %}

{% macro number(config) %}
    <style>
        #number_input_container {
            padding-top: 20px;
            padding-bottom: 20px;
            display: flex;
            justify-content: center;
        }
        #number_input {
            text-align: {{config.text_align}};
            {% if config.width is not none %}width: {{ config.width }};{% endif %}
        }
    </style>

    <div id="number_input_container">
        <input id="number_input" class="form-control response" type="text" value=""/>
    </div>
    <p class="vspace"></p>

    <script>
        retrieve_response = function() {
            return {
                raw_answer: $("#number_input").get(0).value
            }
        }
    </script>

    {{ null(config) }}
{% endmacro %}

{% macro video_slider(config) %}
    <style>
        #slider_video_container {
            display: flex;
            justify-content: center;
            align-items: center;
            margin: 25px;
            min-height: {{ config.height }};
            min-width: {{ config.width }};
        }
        #slider_container {
            margin: 25px;
            {% if config.hide_slider == true %} display: none; {% endif %}
        }
        #slider {
            {%if config.reverse_scale %} direction: rtl {% endif %}
        }
        .slider-range {
            cursor: pointer;
        }
        input[type=range]::-webkit-slider-thumb {
            -webkit-appearance: none;
            border: 1px solid #000000;
            height: 36px;
            background-color: #efefef;
            border: 11px solid #b2b2b2;
            border-radius: 5px;
            {% if config.directional == false %}
            margin-top: -8px;
            {% endif %}
            cursor: pointer;
        }
        {% if config.directional == false %}
        input[type=range]::-webkit-slider-runnable-track {
              background: #000000;
              border: 1px solid #b2b2b2;
              background-color: #efefef;
              border-radius: 5px;
              width: 100%;
              height: 8px;
            }
        {% endif %}
    </style>

    <div id="slider_video_container">
        <video id="slider_video" class="loader" width="{{ config.width }}" height="{{ config.height }}">
            <source src="" type="video/{{ config.file_type }}"
        </video>
    </div>

    {{config.__dict__}}
    <div id="slider_container">
        <input
            type="range"
            id="slider"
            class="form-control-range response slider-range{% if not config.directional %} slider-non-directional{% endif %}"
            style="display: inline-block;"
            min="0"
            max="1"
            step="0.001"
            value="{{ config.starting_value }}">
    </div>

    {{ null(config) }}

    <script>
        update_video_from_slider = function() {
            var slider_value = document.getElementById("slider").value;
            var video = document.getElementById("slider_video");
            if (psynet.response.ready_done && !isNaN(video.duration)) {
                video.currentTime = slider_value * video.duration;
            };
            window.requestAnimationFrame(update_video_from_slider);
        }
        update_video_from_slider();

        var minimal_time = parseFloat("{{ config.minimal_time }}");
        psynet.submit.wait_for("slider_minimal_time");
        psynet.response.register_on_ready_routine(function() {
            setTimeout(function() {
                psynet.submit.ready("slider_minimal_time");
            }, minimal_time * 1000);
        });

        retrieve_response = function() {
            return {
                raw_answer: parseFloat($("#slider").get(0).value)
            }
        }
    </script>
{% endmacro %}

{% from "macros/graphics.html" import graphic_%}
{% macro graphic(config) %}
    {{ graphic_(config) }}
{% endmacro %}<|MERGE_RESOLUTION|>--- conflicted
+++ resolved
@@ -740,6 +740,10 @@
             startAudioRecording();
             setTimeout(endAudioRecording, 1000 * {{ config.duration }});
         });
+
+        {% if config.auto_advance %}
+        psynet.submit.register_on_ready_routine(on_next_button);
+        {% endif %}
     </script>
 {% endmacro %}
 
@@ -902,18 +906,6 @@
                 }
             }
         }
-<<<<<<< HEAD
-=======
-
-        psynet.response.register_on_ready_routine(function() {
-            startRecording();
-            setTimeout(endRecording, 1000 * {{ config.duration }});
-        });
-
-        {% if config.auto_advance %}
-        psynet.submit.register_on_ready_routine(on_next_button);
-        {% endif %}
->>>>>>> 05b2e731
     </script>
 {% endmacro %}
 
