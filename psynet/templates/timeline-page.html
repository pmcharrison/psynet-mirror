{% extends "macros.html" %}

{% block stylesheets %}
    {{ super() }}
    <style>
        .modal {
            display: none;
            position: fixed;
            padding-top: 100px;
            left: 0;
            top: 0;
            width: 100%;
            height: 100%;
            overflow: auto;
            background-color: rgb(0, 0, 0);
            background-color: rgba(0, 0, 0, 0.4);
        }

        #help_modal {
            z-index: 1000;
        }

        .modal-content {
            background-color: #4989C8;
            color: white;
            margin: auto;
            padding: 20px;
            border: 1px solid #888;
            width: 80%;
        }

        .close {
            color: #aaaaaa;
            float: right;
            font-size: 28px;
            font-weight: bold;
        }
    </style>

    {% for x in css %}
        <style>
            {{ x }}
        </style>
    {% endfor %}
{% endblock %}

{% block body %}
    {% block header %}
        <div class="header">
            {% if experiment_progress_bar.show %}
                <div class="progress">
                    <div class="progress-bar" role="progressbar"
                         aria-valuenow="{{ experiment_progress_bar.percentage }}"
                         aria-valuemin="0" aria-valuemax="100" style="width:{{ experiment_progress_bar.percentage }}%">
                        {{ experiment_progress_bar.percentage }}%
                    </div>
                </div>
            {% endif %}
        </div>
    {% endblock %}

    <div class="main_div">
        {% block main_body %}

            {% block prompt %}

            {% endblock %}

            {% block input %}

            {% endblock %}

        {% endblock %}
    </div>

    {% block modals %}
        {% block help_modal %}
            <div id="help_modal" class="modal">
                <div class="modal-content">
                    <span class="close">&times;</span>
                    <h3>In case of a problem, try the following:</h3>
                    <ul>
                        <li>Reload the page.</li>
                        <li>Check that your internet connection is working.</li>
                        <li>If the above doesn't help,
                            <a style="color:pink"
                            href="mailto:{{ contact_email_on_error }}?Subject=Problem%20with%20experiment%20%28App%20ID%3A%20{{ app_id }}%2C%20Worker%20ID%3A%20{{ worker_id }}%2C%20Participant%20ID%3A%20{{ participant_id }}%29"
                            target="_top">send us an email</a>
                            with the following information:
                            <ol>
                                <li>A link to the current web page;</li>
                                <li>Your Worker ID;</li>
                                <li>The problem you're experiencing.</li>
                            </ol>
                        </li>
                    </ul>
                </div>
            </div>
        {% endblock %}

        {% block resume_modal %}
            <div id="resume_modal" class="modal">
                <div class="modal-content">
                    <span class="close">&times;</span>
                    <h3>Are you ready?</h3>
                    <p>
                        Click the button when you're ready to continue the experiment.
                    </p>
                    <button type="button" class="btn btn-primary" id="resume_button" onclick="psynet.resume();">
                        Resume
                    </button>
                </div>
            </div>
        {% endblock %}
    {% endblock %}

    {% block footer %}
        {% if footer.show %}
            <nav class="navbar navbar-fixed-bottom"
                 style="background-color: #4989C8; color: white; margin: 0px; line-height: 33px; border-style: none">
                <div id="media_download_progress_bar"
                     style="width: {{ initial_download_progress }}%; height: 6px; background-color: #006191;"></div>
                <div style="padding: 8px; padding-left: 20px; padding-right: 20px;">
                    <div style="margin: 0px; display: flex; justify-content: space-between; align-items: center;">
                        {% for text in footer.text_to_show %}
                            <div style="margin: 0px">
                                {{ text }}
                            </div>
                        {% endfor %}

                        <button type="button" class="btn btn-primary" id="help_button" style="min-width: 50px">Help!</button>
                    </div>
                </div>
            </nav>
        {% endif %}
    {% endblock %}
{% endblock %}

{% block head %}
    {{ super() }}

    <script>
        var psynet = (function () {
                /**
                 * @namespace
                 * @alias psynet
                 */

                var psynet = {
                    media: {},
                    utils: {}
                };

                // check if it is a function
                psynet.utils.is_function = function (functionToCheck) {
                    return functionToCheck !== null &&
                        functionToCheck &&
                        {}.toString.call(functionToCheck) === '[object Function]';
                };

                // Checks which value in the haystack is closest to the needle
                psynet.utils.closest = function (needle, haystack) {
                    var best_value;
                    var best_dist;
                    var best_i;
                    for (var i = 0; i < haystack.length; i++) {
                        var proposal = haystack[i];
                        var dist = Math.abs(proposal - needle);
                        if (best_dist == undefined || dist < best_dist) {
                            best_value = proposal;
                            best_dist = dist;
                            best_i = i;
                        }
                    }
                    return {
                        value: best_value,
                        dist: best_dist,
                        index: best_i
                    }
                };

                // check if it is a dictionary
                psynet.utils.is_dict = function (dict_to_check) {
                    return (
                        typeof dict_to_check === 'object' &&
                        dict_to_check !== null &&
                        !(dict_to_check instanceof Array) &&
                        !(dict_to_check instanceof Date)
                    );
                };

                // check if a key exists in an array
                psynet.utils.key_exists_in_array = function (key, arr) {
                    return (arr.indexOf(key) > -1);
                };

                // compute a mean; this is not build-in into Javascript XD
                psynet.utils.mean = function (numbers) {
                    var total = 0, i;
                    for (i = 0; i < numbers.length; i += 1) {
                        total += numbers[i];
                    }
                    return total / numbers.length;
                };

                class PsyNetError extends Error {
                    constructor(message) {
                        super(message);
                        this.name = "PsyNetError"; // (2)
                    }
                }

                psynet.log = {};

                psynet.log.generic = function (msg, level) {
                    if (level !== "error" && level !== "warn" && level !== "info" && level !== "debug") {
                        throw new Error("Invalid log level: " + level);
                    }

                    console.log("LOG (" + level.toUpperCase() + "): " + msg);

                    if (level != "debug") {
                        route = (
                            '/log/' + level
                            + "/" + dallinger.identity.participantId
                            + "/" + dallinger.identity.assignmentId
                        );

                        dallinger.post(route, {message: msg});
                    }
                };

                psynet.log.error = function (msg) {
                    psynet.log.generic(msg, "error")
                };

                psynet.log.warning = function (msg) {
                    psynet.log.generic(msg, "warn")
                };

                psynet.log.info = function (msg) {
                    psynet.log.generic(msg, "info")
                };

                psynet.log.debug = function (msg) {
                    psynet.log.generic(msg, "debug")
                }

                psynet.response = {};

                psynet.response.enable = function() {
                    $('.response').removeAttr('disabled');
                }

                psynet.response.disable = function() {
                    $('.response').attr('disabled', 'disabled');
                }

                psynet.response.on_ready_routines = [];

                psynet.response.register_on_ready_routine = function (f) {
                    // Registers a function to be called when psynet.response.ready() is called.
                    if (!psynet.utils.is_function(f)) {
                        throw Error("f was not a function.");
                    }
                    psynet.response.on_ready_routines.push(f);
                };

                psynet.response.register_on_ready_routine(function () {
                    // When psynet.response.ready() is called, we want to enable all controls
                    // that were waiting for the response-ready event.
                    psynet.response.enable();
                });

                psynet.response.ready = function () {
                    psynet.log.info("Ready for response.");
                    psynet.response.on_ready_routines.forEach(function (f) {
                        f();
                    });
                };

                psynet.media.types = ["audio"];
                psynet.media.data = {};

                // Can be very dangerous if indexes are not sorted properly!
                // psynet.media.get_by_idx = function (media_type, idx) {
                //     if (!psynet.utils.key_exists_in_array(media_type, psynet.media.types)) {
                //         psynet.log.warning('Tried to access psynet.' + media_type + ' but it does not exist!');
                //     } else {
                //         // Needs to be reversed because they were added in the other order
                //         var keys = Object.keys(psynet[media_type]).reverse();
                //         if (idx > (keys.length - 1)) {
                //             psynet.log.warning(
                //                 'Tried to index position ' + idx + ', but psynet.' + media_type +
                //                 ' only goes until index ' + (keys.length - 1)
                //             );
                //         } else {
                //             var key = keys[idx];
                //             return psynet[media_type][key];
                //         }
                //     }
                // };

                psynet.media.on_loaded_routines = [];

                psynet.media.register_on_loaded_routine = function (f) {
                    if (!psynet.utils.is_function(f)) {
                        throw Error("f was not a function.");
                    }
                    psynet.media.on_loaded_routines.push(f);
                };

                psynet.media.register_on_loaded_routine(function () {
                    $('.wait-for-media-load').removeAttr('disabled');
                });

                psynet.media.on_loaded = function () {
                    psynet.log.info("All media loaded.");
                    psynet.media.on_loaded_routines.forEach(function (f) {
                        f();
                    });
                };
                psynet.media.loaded = false;

                psynet.media.check_loaded = function () {
                    if (psynet.media.loaded) {
                        return true;
                    }
                    var loaded = true;
                    Object.values(psynet.media.data).forEach(function (stimuli) {
                        Object.values(stimuli).forEach(function (stimulus) {
                            if (!stimulus.loaded) {
                                loaded = false;
                            }
                        });
                    });
                    if (loaded) {
                        psynet.media.loaded = true;
                        psynet.media.on_loaded();
                        return true
                    } else {
                        return false
                    }
                };

                psynet.media.download_progress = {
                    by_file: {}
                };

                psynet.media.types.forEach(function (media_type) {
                    psynet.media.download_progress.by_file[media_type] = {};
                });

                psynet.media.download_progress.set = function (media_type, file_id, value) {
                    psynet.media.download_progress.by_file[media_type][file_id] = value;
                    psynet.media.download_progress.update_display();
                };

                psynet.media.download_progress.get_total = function () {
                    var res = [];
                    Object
                        .values(psynet.media.download_progress.by_file)
                        .forEach(function (processes) {
                            Object.values(processes).forEach(function (i) {
                                res.push(i)
                            });
                        });
                    return psynet.utils.mean(res);
                };

                psynet.media.download_progress.bar = function () {
                    return document.getElementById("media_download_progress_bar")
                };

                psynet.media.download_progress.update_display = function () {
                    bar = psynet.media.download_progress.bar();
                    if (bar !== null) {
                        var progress = psynet.media.download_progress.get_total();
                        bar.style.width = Math.round(progress) + '%';
                        if (progress === 100) {
                            // You could do something here once loading is complete,
                            // e.g. delete progress bar text
                        }
                    }
                };

                // The last thing we expect of the user is that the resources, that need to be loaded, are dumped as a json:
                // For example here, we request a batch file that contains three files and we request a single file
                // As we can see each file has a ID and a url where the file is stored
                {{ define_media_requests }}

                // psynet.media.requests = {
                //     'audio': {
                //         'batch': {
                //             'url': 'file_concatenated.mp3',
                //             'ids': ['funk_game_loop', 'honey_bee', 'there_it_is'],
                //             'type': 'batch'
                //         },
                //         'bier': 'bier.wav'
                //     }
                // };

                psynet.media.stop_all_audio = function() {
                    Object.values(psynet.audio).forEach(function(x) {
                        x.stop();
                    })
                }

                psynet.media.init_audio_context = function () {
                    var context = null;
                    if ('webkitAudioContext' in window) context = new webkitAudioContext();
                    if ('AudioContext' in window) context = new AudioContext();
                    if (!context) {
                        throw Error('ERROR: No AudioContext available. Try Chrome, Safari or Firefox Nightly.');
                    }
                    // if (context.state == "suspended") {
                    //     alert("Resuming the experiment.");
                    //     context.resume();
                    // }
                    psynet.media.audio_context = context

                };

                psynet.show_resume_modal = function() {
                    document.getElementById("resume_modal").style.display = "block";
                };

                psynet.hide_resume_modal = function() {
                    document.getElementById("resume_modal").style.display = "none";
                };

                psynet.resume = function() {
                    psynet.log.info("Resuming the experiment.");
                    psynet.hide_resume_modal();
                    psynet.media.init();
                };

                psynet.media.init = function () {
                    psynet.media.init_audio_context();

                    if (psynet.media.audio_context.state == "suspended") {
                        // var wait = 1;
                        psynet.log.info(
                            "Audio context is suspended, and can only be resumed " +
                            "after a user interaction. Waiting for the participant to click 'Resume'."
                        );
                        psynet.show_resume_modal();
                        // setTimeout(psynet.media.init, wait * 1000);
                    } else {
                        requests = psynet.media.requests;
                            media_types = Object.keys(requests);
                            media_types.forEach(function (x) {
                                process_requests(x, requests[x]);
                            });
                            psynet.media.check_loaded();
                        }
                };

                init_media_type = function (media_type) {
                    x = {};
                    psynet.media.data[media_type] = x;
                    psynet[media_type] = x;
                };

                init_stimulus = function (id, media_type) {
                    psynet.media.data[media_type][id] = {
                        loaded: false
                    };
                };

                process_requests = function (media_type, requests) {
                    init_media_type(media_type);
                    check_requests(requests);

                    Object.keys(requests).forEach(function (id) {
                        var value = requests[id];
                        if (is_batch(value)) {
                            preload_batch(id, value, media_type);
                        } else {
                            var url = value;
                            preload_stimulus(id, url, media_type);
                        }
                    });
                };

                is_batch = function (x) {
                    return psynet.utils.is_dict(x)
                };

                preload_batch = function (batch_id, batch, media_type) {
                    var url = batch.url;
                    var args = {
                        batch_id: batch_id,
                        stimulus_ids: batch.ids,
                        media_type: media_type,
                        file_id: batch_id
                    };
                    args.stimulus_ids.forEach(function (id) {
                        init_stimulus(id, media_type);
                    });

                    create_request(url, process_audio_batch, args);
                };

                preload_stimulus = function (stimulus_id, url, media_type) {
                    var args = {
                        stimulus_id: stimulus_id,
                        media_type: media_type,
                        file_id: stimulus_id
                    };
                    init_stimulus(stimulus_id, media_type);
                    create_request(url, create_sound_from_buffer, args);
                };

                function report_request_error(url, status) {
                    var msg;
                    if (status === 404) {
                        msg = "Failed to load media asset at " + url + " (404, file not found).";
                    } else {
                        msg = "Failed to load media asset at " + url + " (error code = " + status + ")."
                    }
                    throw Error(msg);
                }

                function create_request(url, callback_function, args) {
                    var request = new XMLHttpRequest();
                    request.open('GET', url, true);
                    request.responseType = 'arraybuffer';
                    request.onload = function () {
                        if (request.status === 200) {
                            callback_function(request.response, args);
                        } else {
                            report_request_error(url, request.status);
                        }
                    };
                    request.onprogress = function (e) {
                        psynet.media.download_progress.set(args["media_type"], args["file_id"], e.loaded * 100 / e.total);
                    };
                    request.send();
                }

                check_requests = function (requests) {
                    // - Checks for missing URLs in batches.
                    // - Checks for duplicated IDs
                    var ids = [];

                    log = function (id) {
                        var value = requests[id];
                        if (psynet.utils.is_dict(value)) {
                            log_batch(value);
                        } else {
                            log_stimulus(id);
                        }
                    };

                    log_stimulus = function (id) {
                        if (psynet.utils.key_exists_in_array(id, ids)) {
                            throw Error('The ID you specified `' + id + '` already exists! IDs must be unique!');
                        }
                        ids.push(id);
                    };

                    log_batch = function (batch) {
                        if (!('url' in batch)) {
                            throw Error('Each batch object must contain a "url" attribute.');
                        }
                        if (!('ids' in batch)) {
                            throw Error('Each batch object must contain an "ids" attribute specifying its constituent stimuli.');
                        }
                        var stimulus_ids = batch['ids'];
                        stimulus_ids.forEach(log_stimulus);
                    };

                    Object.keys(requests).forEach(log);
                };

                create_sound_from_buffer = function (data, args) {
                    var stimulus_id = args['stimulus_id'];
                    var media_type = args['media_type'];
                    var file_id = args['file_id'];
                    var last_in_batch = args['last_in_batch'];

                    psynet.log.debug('Decoding sound ' + stimulus_id + '...');

                    psynet.media.download_progress.set(media_type, file_id, 100);

                    psynet.media.audio_context.decodeAudioData(data, function (res) {
                        psynet.log.debug('Sound ' + stimulus_id + ' decoded.');

                        out = psynet.media.data[media_type][stimulus_id];

                        out.buffer = res;
                        out.source = null;
                        out.start_time = null;
                        out.stimulus_id = stimulus_id;
                        out.playing = false;

                        // Add play function to buffer
                        out.play = function (options) {
                            if (options == undefined) {
                                options = {};
                            }
<<<<<<< HEAD
                            if (!("fade_in" in options)) {
                                options.fade_in = 0.0;
                            }
                            if (!("start_delay" in options)) {
                                options.start_delay = 0.01;
                            }
                            if (!("gain" in options)) {
                                options.gain = 1;
                            }
=======
                            if (!("loop" in options)) {
                                options.loop = false;
                            }

                            var source = psynet.media.audio_context.createBufferSource();
                            source.connect(psynet.media.audio_context.destination);
                            source.buffer = res;
                            startTime = psynet.media.audio_context.currentTime + 0.1;
                            source.start(startTime);
                            source.loop = options.loop;
>>>>>>> d004b0cb

                            this.source = psynet.media.audio_context.createBufferSource();
                            this.gain_node = psynet.media.audio_context.createGain();
                            this.source.connect(this.gain_node);
                            this.gain_node.connect(psynet.media.audio_context.destination);

                            this.playing = true;
                            this.fading_out = false;

                            this.source.buffer = res;
                            this.start_time = psynet.media.audio_context.currentTime + options.start_delay;
                            this.source.start(this.start_time);

                            this.gain_node.gain.setValueAtTime(
                                0.001,
                                psynet.media.audio_context.currentTime + options.start_delay
                            );

                            if (options.gain > 1e-10) {
                                this.gain_node.gain.exponentialRampToValueAtTime(
                                    options.gain,
                                    psynet.media.audio_context.currentTime + options.start_delay + options.fade_in
                                );
                            }

                            var this_audio = this;
                            this.source.onended = function() {
                                psynet.log.debug("Finished sound with ID = " + this_audio.stimulus_id);
                                this_audio.playing = false; // don't use 'this', it'll point to the wrong place!
                            }

                            return this
                        };

                        // stop the sound
                        out.stop = function (options) {
                            if (options == undefined) {
                                options = {};
                            }
                            if (!("fade_out" in options)) {
<<<<<<< HEAD
                                options.fade_out = 0.05;
                            }

                            if (!this.fading_out) {
                                if (this.playing && this.source !== null) {
                                    psynet.log.debug("Stopping audio " + this.stimulus_id + ".");

                                    // According to the documentation, we have to add an audio event
                                    // to constitute the reference start point for the fade out.
                                    // Here we just set the gain to itself.
                                    var current_gain = this.gain_node.gain.value;
                                    this.fading_out = true;

                                    if (this.gain_node.gain.value > 0.001) {
                                        this.gain_node.gain.setValueAtTime(current_gain, psynet.media.audio_context.currentTime);
                                        this.gain_node.gain.exponentialRampToValueAtTime(0.001, psynet.media.audio_context.currentTime + options.fade_out);
                                    }

                                    var audio = this;
                                    setTimeout(function() {
                                        audio.source.stop();
                                        audio.source = null;
                                        audio.start_time = null;
                                    }, options.fade_out * 1000);
=======
                                options.fade_out = 0.0;
                            }

                            if (this.current_context !== null) {
                                if (options.fade_out != 0) {
                                    throw Error("Fade-outs other than 0 are not implemented yet.");
                                    // See https://codepen.io/2kool2/pen/RgKeyp for ideas.
>>>>>>> d004b0cb
                                }
                            }
                        };

                        out.pause = function () {
                            // TODO
                            throw Error("Not implemented yet");
                        };

                        out.continue = function () {
                            // TODO
                            throw Error("Not implemented yet");
                        };

                        out.loaded = true;
                        psynet.media.check_loaded();
                    });
                };

                process_audio_batch = function (data, args) { //, ids,) {
                    var stimulus_ids = args["stimulus_ids"];
                    var media_type = args["media_type"];
                    var file_id = args['file_id'];

                    function extract_buffer(src, start, length) {
                        // This function is used to find the start and end of each file
                        var dstU8 = new Uint8Array(length);
                        var srcU8 = new Uint8Array(src, start, length);
                        dstU8.set(srcU8);
                        return dstU8;
                    }

                    var num_files = current_file = 0;
                    psynet.log.info('Unpacking the audio batch "' + file_id + '".');
                    var bb = new DataView(data);
                    var offset = 0;

                    while (offset < bb.byteLength) {
                        var stimulus_id = stimulus_ids[num_files];
                        var length = bb.getUint32(offset, true);
                        offset += 4;
                        var sound = extract_buffer(data, offset, length);
                        offset += length;
                        num_files++;

                        if (num_files > stimulus_ids.length) {
                            throw Error(
                                'Too many stimuli found in batch file (' +
                                'expected ' + stimulus_ids.length +
                                ', got at least' + num_files + ').'
                            );
                        }

                        args = {
                            stimulus_id: stimulus_id,
                            media_type: media_type,
                            last_in_batch: num_files === stimulus_ids.length,
                            file_id: file_id
                        };

                        create_sound_from_buffer(sound.buffer, args);
                    }
                    if (num_files < stimulus_ids.length) {
                        throw Error(
                            'Too few stimuli found in batch file (' +
                            'expected ' + stimulus_ids.length +
                            ', got ' + num_files + ').'
                        );
                    }
                };

                check_participant_id = function () {
                    if (dallinger.identity.participantId === undefined) {
                        alert(
                            "Your participant ID is undefined, perhaps because you " +
                            "switched browsers during the test. " +
                            "Unfortunately this behaviour is not currently supported."
                        );
                        throw console.error("Undefined participant ID.");
                    }
                };

                init_modal = function () {
                    var modal = document.getElementById("help_modal");
                    var help_btn = document.getElementById("help_button");
                    var span = document.getElementsByClassName("close")[0];

                    if (modal !== null) {
                        help_btn.onclick = function () {
                            modal.style.display = "block";
                        };

                        span.onclick = function () {
                            modal.style.display = "none";
                        };

                        window.onclick = function (event) {
                            if (event.target === modal) {
                                modal.style.display = "none";
                            }
                        }
                    }
                };

                psynet.init_page = function () {
                    psynet.register_error_handler();
                    psynet.response.disable();
                    $('.wait-for-media-load').attr('disabled', 'disabled');
                    check_participant_id();
                    init_modal();
                    psynet.page_load_time = new Date();
                    psynet.media.init();
                };

                psynet.register_error_handler = function () {
                    window.onerror = function (msg, url, line, col, error) {
                        psynet.log.error(error.stack);
                    }
                };

                psynet.next_page = function (raw_answer = null, metadata, blobs) {
                    submit_generic_response(raw_answer, metadata, blobs, on_success_response, on_error_response);
                };

                on_success_response = function (request) {
                    response = JSON.parse(request.response);
                    if (response.submission === "approved") {
                        psynet.log.debug("Response received successfully.");
                        dallinger.goToPage("timeline/" + dallinger.identity.participantId + "/" + dallinger.identity.assignmentId);
                    } else if (response.submission === "rejected") {
                        psynet.log.debug("Response rejected.");
                        alert(response.message);
                        $(".submit-response").attr('disabled', false);
                    } else {
                        throw Error("Received a malformed response.");
                    }
                };

                on_error_response = function (request) {
                    dallinger.error({
                        "data": {
                            "participant_id": dallinger.identity.participantId
                        }
                    });
                };

                add_blobs = function (form_data, blobs) {
                    for (let [key, value] of Object.entries(blobs)) {
                        if (key === "json") {
                            throw Error("Blobs may not be named 'json'.");
                        }
                        form_data.append(key, value);
                    }
                };

                prepare_json_submission = function (raw_answer, metadata) {
                    var current_time = new Date();

                    var all_metadata = {
                        // We could add other things like browser information here
                        "time_taken": (current_time - psynet.page_load_time) / 1000
                    };

                    if (metadata !== undefined) {
                        for (var x in metadata) {
                            all_metadata[x] = metadata[x];
                        }
                    }

                    return JSON.stringify({
                        "participant_id": dallinger.identity.participantId,
                        "page_uuid": page_uuid,
                        "raw_answer": raw_answer,
                        "metadata": all_metadata
                    });
                };

                submit_generic_response = function (raw_answer, metadata, blobs, on_success_response, on_error_response) {
                    // raw_answer - an arbitrary Javascript object (not necessarily an Object) to be sent to JSON
                    // blobs - optional Object, each attribute should be a blob to upload.
                    //       - Note that 'json' is not a permitted name for an attribute
                    json = prepare_json_submission(raw_answer, metadata);

                    var formData = new FormData();
                    formData.append("json", json);

                    if (blobs !== undefined) {
                        add_blobs(formData, blobs);
                    }

                    var request = new XMLHttpRequest();

                    request.onreadystatechange = function () {
                        if (request.readyState === 4) {
                            if (request.status === 200) {
                                psynet.log.debug('Response was successfully received.');
                                on_success_response(request);
                            } else {
                                psynet.log.debug('Something went wrong.');
                                on_error_response(request);
                            }
                        }
                    };

                    request.open("POST", "/response");
                    request.send(formData);
                };

                // Aliases for easy typing
                psynet.audio = psynet.media.data.audio;

                return psynet
            }
            ()
        )
    </script>

{% endblock %}

{% block scripts %}
    {{ super() }}

    <script>
        psynet.init_page();
        {{ init_js_vars }}
    </script>

    {% for x in scripts %}
        <script>
            {{ x }}
        </script>
    {% endfor %}

{% endblock %}<|MERGE_RESOLUTION|>--- conflicted
+++ resolved
@@ -600,7 +600,6 @@
                             if (options == undefined) {
                                 options = {};
                             }
-<<<<<<< HEAD
                             if (!("fade_in" in options)) {
                                 options.fade_in = 0.0;
                             }
@@ -610,20 +609,12 @@
                             if (!("gain" in options)) {
                                 options.gain = 1;
                             }
-=======
                             if (!("loop" in options)) {
                                 options.loop = false;
                             }
 
-                            var source = psynet.media.audio_context.createBufferSource();
-                            source.connect(psynet.media.audio_context.destination);
-                            source.buffer = res;
-                            startTime = psynet.media.audio_context.currentTime + 0.1;
-                            source.start(startTime);
-                            source.loop = options.loop;
->>>>>>> d004b0cb
-
                             this.source = psynet.media.audio_context.createBufferSource();
+                            this.source.loop = options.loop;
                             this.gain_node = psynet.media.audio_context.createGain();
                             this.source.connect(this.gain_node);
                             this.gain_node.connect(psynet.media.audio_context.destination);
@@ -648,10 +639,10 @@
                             }
 
                             var this_audio = this;
-                            this.source.onended = function() {
+                            this.source.addEventListener("ended", function() {
                                 psynet.log.debug("Finished sound with ID = " + this_audio.stimulus_id);
                                 this_audio.playing = false; // don't use 'this', it'll point to the wrong place!
-                            }
+                            });
 
                             return this
                         };
@@ -662,7 +653,6 @@
                                 options = {};
                             }
                             if (!("fade_out" in options)) {
-<<<<<<< HEAD
                                 options.fade_out = 0.05;
                             }
 
@@ -687,15 +677,6 @@
                                         audio.source = null;
                                         audio.start_time = null;
                                     }, options.fade_out * 1000);
-=======
-                                options.fade_out = 0.0;
-                            }
-
-                            if (this.current_context !== null) {
-                                if (options.fade_out != 0) {
-                                    throw Error("Fade-outs other than 0 are not implemented yet.");
-                                    // See https://codepen.io/2kool2/pen/RgKeyp for ideas.
->>>>>>> d004b0cb
                                 }
                             }
                         };
