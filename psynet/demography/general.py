--- conflicted
+++ resolved
@@ -253,12 +253,8 @@
     def __init__(
         self,
         label="mother_tongue",
-<<<<<<< HEAD
-        prompt="What is your mother tongue(s) - i.e., the language(s) which you have grown up speaking from early childhood)?",
-=======
         # TODO Change back to plural (add "(s)") once multi-select is implemented.
-        prompt="What is your mother tongue - i.e., the language which you have grown up speaking from early childhood)?"
->>>>>>> 5525b2ce
+        prompt="What is your mother tongue - i.e., the language which you have grown up speaking from early childhood)?",
     ):
         self.label = label
         self.prompt = prompt
