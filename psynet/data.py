--- conflicted
+++ resolved
@@ -1,6 +1,7 @@
 import csv
 import io
 import os
+import shutil
 import tempfile
 from typing import List, Optional
 from zipfile import ZipFile
@@ -9,10 +10,6 @@
 import dallinger.models
 import pandas
 import postgres_copy
-<<<<<<< HEAD
-import shutil
-=======
->>>>>>> ace05973
 import six
 import sqlalchemy
 from dallinger import db
@@ -233,9 +230,7 @@
     with tempfile.TemporaryDirectory() as tempdir:
         dallinger.data.copy_db_to_csv(db.db_url, tempdir)
         temp_filename = f"{tablename}.csv"
-        shutil.copyfile(
-            os.path.join(tempdir, temp_filename), path
-        )
+        shutil.copyfile(os.path.join(tempdir, temp_filename), path)
 
 
 def dump_db_to_disk(dir):
@@ -484,12 +479,8 @@
         "Transformation",
         "Transmission",
         "Notification",
-<<<<<<< HEAD
-    ] + list(extra_models)
-=======
         "Recruitment",
     ] + [tablename.capitalize() for tablename in _sql_psynet_base_classes.keys()]
->>>>>>> ace05973
 
 
 def ingest_to_model(
@@ -501,12 +492,9 @@
 ):
     """
     Imports a CSV file to the database.
-<<<<<<< HEAD
-=======
     The implementation is similar to ``dallinger.data.ingest_to_model``,
     but incorporates a few extra parameters (``clear_columns``, ``replace_columns``)
     and does not fail for tables without an ``id`` column.
->>>>>>> ace05973
 
     Parameters
     ----------
@@ -523,10 +511,6 @@
     replace_columns :
         Optional dictionary of values to set for particular columns.
     """
-<<<<<<< HEAD
-    # Patched version of dallinger.data.ingest_to_model
-=======
->>>>>>> ace05973
     if engine is None:
         engine = db.engine
 
@@ -593,13 +577,8 @@
     with ZipFile(path, "r") as archive:
         filenames = archive.namelist()
 
-<<<<<<< HEAD
-        for name in import_order:
-            filename_template = f"data/{name}.csv"
-=======
         for tablename in import_order:
             filename_template = f"data/{tablename}.csv"
->>>>>>> ace05973
 
             matches = [f for f in filenames if filename_template in f]
             if len(matches) == 0:
@@ -611,13 +590,8 @@
             else:
                 filename = matches[0]
 
-<<<<<<< HEAD
-            model_name = name.capitalize()
-            model = db_models()[model_name]
-=======
             model = sql_base_classes()[tablename]
 
->>>>>>> ace05973
             file = archive.open(filename)
             if six.PY3:
                 file = io.TextIOWrapper(file, encoding="utf8", newline="")
@@ -625,7 +599,6 @@
 
 
 dallinger.data.ingest_zip = ingest_zip
-<<<<<<< HEAD
 dallinger.data.ingest_to_model = ingest_to_model
 
 
@@ -637,7 +610,4 @@
     Parallel(n_jobs=n_parallel, verbose=10)(
         delayed(lambda a: a.export(path=os.path.join(path, a.key)))(a)
         for a in Asset.query.all()
-    )
-=======
-dallinger.data.ingest_to_model = ingest_to_model
->>>>>>> ace05973
+    )