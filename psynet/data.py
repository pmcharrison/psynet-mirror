<<<<<<< HEAD
import csv
import io
import os
import tempfile
from typing import List, Optional
from zipfile import ZipFile

import dallinger.data
=======
import os

>>>>>>> d075de3f
import dallinger.models
import pandas
import postgres_copy
import six
import sqlalchemy
from dallinger import db
from dallinger.data import fix_autoincrement
from dallinger.db import Base as SQLBase  # noqa
from dallinger.db import init_db  # noqa
from dallinger.experiment_server import dashboard
from dallinger.models import Info  # noqa
from dallinger.models import Network  # noqa
from dallinger.models import Node  # noqa
from dallinger.models import Notification  # noqa
from dallinger.models import Question  # noqa
from dallinger.models import Transformation  # noqa
from dallinger.models import Transmission  # noqa
from dallinger.models import Vector  # noqa
from dallinger.models import SharedMixin, timenow  # noqa
<<<<<<< HEAD
from joblib import Parallel, delayed
from progress.bar import Bar
=======
>>>>>>> d075de3f
from sqlalchemy import Column, String
from sqlalchemy.ext.declarative import declared_attr
from sqlalchemy.schema import (
    DropConstraint,
    DropTable,
    ForeignKeyConstraint,
    MetaData,
    Table,
)
from tqdm import tqdm

from . import field
from .field import VarStore
from .utils import classproperty, json_to_data_frame, organize_by_key


def get_db_tables():
    """
    Lists the tables in the database.

    Returns
    -------

    A dictionary where the keys identify the tables and the values are the table objects themselves.
    """
    return db.Base.metadata.tables


def _get_superclasses_by_table():
    """
    Returns
    -------

    A dictionary where the keys enumerate the different tables in the database
    and the values correspond to the superclasses for each of those tables.
    """
    mappers = list(db.Base.registry.mappers)
    mapped_classes = [m.class_ for m in mappers]
    mapped_classes_by_table = organize_by_key(mapped_classes, lambda x: x.__tablename__)
    superclasses_by_table = {
        cls: _get_superclass(class_list)
        for cls, class_list in mapped_classes_by_table.items()
    }
    return superclasses_by_table


def _get_superclass(class_list):
    """
    Given a list of classes, returns the class in that list that is a superclass of
    all other classes in that list. Assumes that exactly one such class exists
    in that list; if this is not true, an AssertionError is raised.

    Parameters
    ----------
    classes :
        List of classes to check.

    Returns
    -------

    A single superclass.
    """
    superclasses = [cls for cls in class_list if _is_global_superclass(cls, class_list)]
    assert len(superclasses) == 1
    cls = superclasses[0]
    cls = _get_preferred_superclass_version(cls)
    return cls


def _is_global_superclass(x, class_list):
    """
    Parameters
    ----------

    x :
        Class to test

    class_list :
        List of classes to test against

    Returns
    -------

    ``True`` if ``x`` is a superclass of all elements of ``class_list``, ``False`` otherwise.
    """
    return all([issubclass(cls, x) for cls in class_list])


def _get_preferred_superclass_version(cls):
    """
    Given an SQLAlchemy superclass for SQLAlchemy-mapped objects (e.g. ``Info``),
    looks to see if there is a preferred version of this superclass (e.g. ``Trial``)
    that still covers all instances in the database.

    Parameters
    ----------
    cls :
        Class to simplify

    Returns
    -------

    A simplified class if one was found, otherwise the original class.
    """
    import dallinger.models

    import psynet.timeline

    preferred_superclasses = {
        dallinger.models.Info: psynet.trial.main.Trial,
        psynet.timeline._Response: psynet.timeline.Response,
    }

    proposed_cls = preferred_superclasses.get(cls)
    if proposed_cls:
        proposed_cls = preferred_superclasses[cls]
        n_original_cls_instances = cls.query.count()
        n_proposed_cls_instances = proposed_cls.query.count()
        proposed_cls_has_equal_coverage = (
            n_original_cls_instances == n_proposed_cls_instances
        )
        if proposed_cls_has_equal_coverage:
            return proposed_cls
    return cls


def _db_class_instances_to_json(cls):
    """
    Given a class, retrieves all instances of that class from the database,
    encodes them as JSON-style dictionaries, and returns the resulting list.

    Parameters
    ----------
    cls
        Class to retrieve

    Returns
    -------

    List of dictionaries corresponding to JSON-encoded objects.

    """
    primary_keys = [c.name for c in cls.__table__.primary_key.columns]
    obj_sql = cls.query.order_by(*primary_keys).all()
    if len(obj_sql) == 0:
        print(f"{cls.__name__}: skipped (nothing to export)")
        return []
    else:
        obj_json = [
            _db_instance_to_json(obj) for obj in tqdm(obj_sql, desc=cls.__name__)
        ]
        return obj_json


def _db_instance_to_json(obj):
    """
    Converts an ORM-mapped instance to a JSON-style representation.

    Parameters
    ----------
    obj
        Object to convert

    Returns
    -------

    JSON-style dictionary

    """
    json = obj.__json__()
    if "class" not in json:
        json["class"] = obj.__class__.__name__  # for the Dallinger classes
    return json


def _prepare_db_export():
    """
    Encodes the database to a JSON-style representation suitable for export.

    Returns
    -------

    A dictionary keyed by class names with lists of JSON-style
    encoded class instances as values.
    The keys correspond to the most-specific available class names,
    e.g. ``CustomNetwork`` as opposed to ``Network``.
    """
    superclasses = list(_get_superclasses_by_table().values())
    superclasses.sort(key=lambda cls: cls.__name__)
    res = []
    for superclass in superclasses:
        res.extend(_db_class_instances_to_json(superclass))
    res = organize_by_key(res, key=lambda x: x["class"])
    return res


def dump_db_to_disk(dir):
    """
    Exports all database objects to JSON-style dictionaries
    and writes them to CSV files, one for each class type.

    Parameters
    ----------

    dir
        Directory to which the CSV files should be exported.
    """
    objects_by_class = _prepare_db_export()

    for cls, objects in objects_by_class.items():
        filename = cls + ".csv"
        filepath = os.path.join(dir, filename)
        with open(filepath, "w") as file:
            json_to_data_frame(objects).to_csv(file, index=False)


class SQLMixinDallinger(SharedMixin):
    """
    We apply this Mixin class when subclassing Dallinger classes,
    for example ``Network`` and ``Info``.
    It adds a few useful exporting features,
    but most importantly it adds automatic mapping logic,
    so that polymorphic identities are constructed automatically from
    class names instead of having to be specified manually.
    For example:

    ```py
    from dallinger.models import Info

    class CustomInfo(Info)
        pass
    ```
    """

    __extra_vars__ = {}

    @property
    def var(self):
        return VarStore(self)

    def __json__(self):
        """
        Determines the information that is shown for this object in the dashboard
        and in the csv files generated by ``psynet export``.
        """
        x = {c: getattr(self, c) for c in self.sql_columns}

        x["class"] = self.__class__.__name__
        field.json_clean(x, details=True)
        field.json_add_extra_vars(x, self)
        field.json_format_vars(x)

        return x

    @classproperty
    def sql_columns(cls):
        return cls.__mapper__.column_attrs.keys()

    @classproperty
    def inherits_table(cls):
        for ancestor_cls in cls.__mro__[1:]:
            if (
                hasattr(ancestor_cls, "__tablename__")
                and ancestor_cls.__tablename__ is not None
            ):
                return True
        return False

    @declared_attr
    def __mapper_args__(cls):
        """
        This programmatic definition of polymorphic_identity and polymorphic_on
        means that users can define new SQLAlchemy classes without any reference
        to these SQLAlchemy constructs. Instead the polymorphic mappers are
        constructed automatically based on class names.
        """
        x = {"polymorphic_identity": cls.__name__}
        if not cls.inherits_table:
            x["polymorphic_on"] = cls.type
        return x


class SQLMixin(SQLMixinDallinger):
    """
    We apply this mixin when creating our own SQL-backed
    classes from scratch. For example:

    ```
    from psynet.data import SQLBase, SQLMixin, register_table

    @register_table
    class Bird(SQLBase, SQLMixin):
        __tablename__ = "bird"

    class Sparrow(Bird):
        pass
    ```
    """

    @declared_attr
    def type(cls):
        return Column(String(50))


def drop_all_db_tables(bind=db.engine):
    """
    Drops all tables from the Postgres database.
    Includes a workaround for the fact that SQLAlchemy doesn't provide a CASCADE option to ``drop_all``,
    which was causing errors with Dallinger's version of database resetting in ``init_db``.

    (https://github.com/pallets-eco/flask-sqlalchemy/issues/722)
    """
    engine = bind

    db.session.commit()

    con = engine.connect()
    trans = con.begin()
    inspector = sqlalchemy.inspect(engine)

    # We need to re-create a minimal metadata with only the required things to
    # successfully emit drop constraints and tables commands for postgres (based
    # on the actual schema of the running instance)
    meta = MetaData()
    tables = []
    all_fkeys = []

    for table_name in inspector.get_table_names():
        fkeys = []

        for fkey in inspector.get_foreign_keys(table_name):
            if not fkey["name"]:
                continue

            fkeys.append(ForeignKeyConstraint((), (), name=fkey["name"]))

        tables.append(Table(table_name, meta, *fkeys))
        all_fkeys.extend(fkeys)

    for fkey in all_fkeys:
        con.execute(DropConstraint(fkey))

    for table in tables:
        con.execute(DropTable(table))

    trans.commit()


dallinger.db.Base.metadata.drop_all = drop_all_db_tables


def dallinger_models():
    "A list of all base models in Dallinger"
    from .participant import Participant

    return {
        "Info": Info,
        "Network": Network,
        "Node": Node,
        "Notification": Notification,
        "Participant": Participant,
        "Question": Question,
        "Transformation": Transformation,
        "Transmission": Transmission,
        "Vector": Vector,
    }


# Extra base models that are defined in PsyNet or in the experiment itself
extra_models = {}


def db_models():
    "Together, this list of models should cover all the base classes in the database."
    return {
        **dallinger_models(),
        **extra_models,
    }


def register_table(cls):
    """
    This decorator should be applied whenever defining a new
    SQLAlchemy table.
    For example:

    ``` py
    @register_table
    class Bird(SQLBase, SQLMixin):
        __tablename__ = "bird"
    ```
    """
    extra_models[cls.__name__] = cls
    setattr(dallinger.models, cls.__name__, cls)
    update_dashboard_models()
    dallinger.data.table_names.append(cls.__tablename__)
    return cls


def update_dashboard_models():
    "Determines the list of objects in the dashboard database browser."
    from .timeline import Response
    from .trial.main import Trial

    dallinger.models.Trial = Trial
    dallinger.models.Response = Response

    dashboard.BROWSEABLE_MODELS = [
        "Participant",
        "Network",
        "Node",
        "Trial",
        "Response",
        "Transformation",
        "Transmission",
        "Notification",
    ] + list(extra_models)


def ingest_to_model(
    file,
    model,
    engine=None,
    clear_columns: Optional[List] = None,
    replace_columns: Optional[dict] = None,
):
    """
    Imports a CSV file to the database.

    Parameters
    ----------
    file :
        CSV file to import (specified as a file handler, created for example by open())

    model :
        SQLAlchemy class corresponding to the objects that should be created.

    clear_columns :
        Optional list of columns to clear when importing the CSV file.
        This is useful in the case of foreign-key constraints (e.g. participant IDs).

    replace_columns :
        Optional dictionary of values to set for particular columns.
    """
    # Patched version of dallinger.data.ingest_to_model
    if engine is None:
        engine = db.engine

    if clear_columns or replace_columns:
        with tempfile.TemporaryDirectory() as temp_dir:
            patched_csv = os.path.join(temp_dir, "patched.csv")
            patch_csv(file, patched_csv, clear_columns, replace_columns)
            with open(patched_csv, "r") as patched_csv_file:
                ingest_to_model(
                    patched_csv_file, model, clear_columns=None, replace_columns=None
                )
    else:
        inspector = sqlalchemy.inspect(db.engine)
        reader = csv.reader(file)
        columns = tuple('"{}"'.format(n) for n in next(reader))
        postgres_copy.copy_from(
            file, model, engine, columns=columns, format="csv", HEADER=False
        )
        if "id" in inspector.get_columns(model.__table__):
            fix_autoincrement(engine, model.__table__.name)


def patch_csv(infile, outfile, clear_columns, replace_columns):
    df = pandas.read_csv(infile)

    _replace_columns = {**{col: pandas.NA for col in clear_columns}, **replace_columns}

    for col, value in _replace_columns.items():
        df[col] = value

    df.to_csv(outfile, index=False)


def ingest_zip(path, engine=None):
    """
    Given a path to a zip file created with `export()`, recreate the
    database with the data stored in the included .csv files.
    This is a patched version of dallinger.data.ingest_zip that incorporates
    support for custom tables.
    """

    if engine is None:
        engine = db.engine

    inspector = sqlalchemy.inspect(engine)
    all_table_names = inspector.get_table_names()

    import_order = [
        "network",
        "participant",
        "node",
        "info",
        "notification",
        "question",
        "transformation",
        "vector",
        "transmission",
    ]

    for n in all_table_names:
        if n not in import_order:
            import_order.append(n)

    with ZipFile(path, "r") as archive:
        filenames = archive.namelist()

        for name in import_order:
            filename_template = f"data/{name}.csv"

            matches = [f for f in filenames if filename_template in f]
            if len(matches) == 0:
                continue
            elif len(matches) > 1:
                raise IOError(
                    f"Multiple matches for {filename_template} found in archive: {matches}"
                )
            else:
                filename = matches[0]

            model_name = name.capitalize()
            model = db_models()[model_name]
            file = archive.open(filename)
            if six.PY3:
                file = io.TextIOWrapper(file, encoding="utf8", newline="")
            ingest_to_model(file, model, engine)


dallinger.data.ingest_zip = ingest_zip
dallinger.data.ingest_to_model = ingest_to_model


def export_assets(path, n_parallel=8):
    # Assumes we already have loaded the experiment into the local database,
    # as would be the case if the function is called from psynet export.
    from .assets import Asset

    Parallel(n_jobs=n_parallel, verbose=10)(
        delayed(lambda a: a.export(path=os.path.join(path, a.key)))(a)
        for a in Asset.query.all()
    )<|MERGE_RESOLUTION|>--- conflicted
+++ resolved
@@ -1,16 +1,12 @@
-<<<<<<< HEAD
 import csv
 import io
-import os
 import tempfile
 from typing import List, Optional
 from zipfile import ZipFile
 
 import dallinger.data
-=======
 import os
 
->>>>>>> d075de3f
 import dallinger.models
 import pandas
 import postgres_copy
@@ -30,11 +26,7 @@
 from dallinger.models import Transmission  # noqa
 from dallinger.models import Vector  # noqa
 from dallinger.models import SharedMixin, timenow  # noqa
-<<<<<<< HEAD
 from joblib import Parallel, delayed
-from progress.bar import Bar
-=======
->>>>>>> d075de3f
 from sqlalchemy import Column, String
 from sqlalchemy.ext.declarative import declared_attr
 from sqlalchemy.schema import (
