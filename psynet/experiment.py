import json
import os
import uuid
from collections import OrderedDict
from datetime import datetime
from platform import python_version
from smtplib import SMTPAuthenticationError

import dallinger.experiment
import dallinger.models
import rpdb
import sqlalchemy.orm.exc
from dallinger import db
from dallinger.command_line import __version__ as dallinger_version
from dallinger.compat import unicode
from dallinger.config import get_config
from dallinger.experiment import experiment_route, scheduled_task
from dallinger.experiment_server.dashboard import dashboard_tab
from dallinger.experiment_server.utils import error_response, success_response
from dallinger.notifications import admin_notifier
from dallinger.utils import get_base_url
from flask import jsonify, render_template, request
from pkg_resources import resource_filename

from psynet import __version__

from .assets import Asset, AssetRegistry, NoStorage
from .command_line import log
from .data import SQLBase, SQLMixin, register_table
from .field import ImmutableVarStore
from .page import InfoPage, SuccessfulEndPage
from .participant import Participant, get_participant
from .recruiters import (  # noqa: F401
    CapRecruiter,
    DevCapRecruiter,
    DevLucidRecruiter,
    LucidRecruiter,
    StagingCapRecruiter,
)
from .timeline import (
    DatabaseCheck,
    ExperimentSetupRoutine,
    FailedValidation,
    ParticipantFailRoutine,
    PreDeployRoutine,
    RecruitmentCriterion,
    Timeline,
)
from .trial.main import Trial
from .utils import (
    call_function,
    get_arg_from_dict,
    get_logger,
    pretty_log_dict,
    serialise,
    serialise_datetime,
)

logger = get_logger()


def json_serial(obj):
    """JSON serializer for objects not serializable by default json code"""
    if isinstance(obj, datetime):
        serial = obj.isoformat()
        return serial
    raise TypeError("Type not serializable")


class Experiment(dallinger.experiment.Experiment):
    # pylint: disable=abstract-method
    """
    The main experiment class from which to inherit when building experiments.

    There are a number of variables tied to an experiment all of which are documented below.
    They have been assigned reasonable default values which can be overridden when defining an experiment
    (see method ``_default_variables``). Also, they can be enriched with new variables in the following way:

    ::

        import psynet.experiment

        class Exp(psynet.experiment.Experiment):
            variables = {
                "new_variable": "some-value",  # Adding a new variable
                "wage_per_hour": 12.0,         # Overriding an existing variable
            }

    These variables can then be changed in the course of experiment, just like (e.g.) participant variables.

    ::

        from psynet.timeline import CodeBlock

        CodeBlock(lambda experiment: experiment.var.set("custom-variable", 42))

    Default experiment variables accessible through `psynet.experiment.Experiment.var` are:

    max_participant_payment : `float`
        The maximum payment in US dollars a participant is allowed to get. Default: `25.0`.

    soft_max_experiment_payment : `float`
        The recruiting process stops if the amount of accumulated payments
        (incl. bonuses) in US dollars exceedes this value. Default: `1000.0`.

    hard_max_experiment_payment : `float`
        Guarantees that in an experiment no more is spent than the value assigned.
        Bonuses are not paid from the point this value is reached and a record of the amount
        of unpaid bonus is kept in the participant's `unpaid_bonus` variable. Default: `1100.0`.

    min_accumulated_bonus_for_abort : `float`
        The threshold of bonus accumulated in US dollars for the participant to be able to receive
        compensation when aborting an experiment using the `Abort experiment` button. Default: `0.20`.

    show_abort_button : `bool`
        If ``True``, the `Ad` page displays an `Abort` button the participant can click to terminate the HIT,
        e.g. in case of an error where the participant is unable to finish the experiment. Clicking the button
        assures the participant is compensated on the basis of the amount of bonus that has been accumulated.
        Default ``False``.

    show_bonus : `bool`
        If ``True`` (default), then the participant's current estimated bonus is displayed
        at the bottom of the page.

    show_footer : `bool`
        If ``True`` (default), then a footer is displayed at the bottom of the page containing a 'Help' button
        and bonus information if `show_bonus` is set to `True`.

    show_progress_bar : `bool`
        If ``True`` (default), then a progress bar is displayed at the top of the page.

    min_browser_version : `str`
        The minimum version of the Chrome browser a participant needs in order to take a HIT. Default: `80.0`.

    wage_per_hour : `float`
        The payment in US dollars the participant gets per hour. Default: `9.0`.

    check_participant_opened_devtools : ``bool``
        If ``True``, whenever a participant opens the developer tools in the web browser,
        this is logged as participant.var.opened_devtools = ``True``,
        and the participant is shown a warning alert message.
        Default: ``False``.
        Note: Chrome does not currently expose an official way of checking whether
        the participant opens the developer tools. People therefore have to rely
        on hacks to detect it. These hacks can often be broken by updates to Chrome.
        We've therefore disabled this check by default, to reduce the risk of
        false positives. Experimenters wishing to enable the check for an individual
        experiment are recommended to verify that the check works appropriately
        before relying on it. We'd be grateful for any contributions of updated
        developer tools checks.

    window_width : ``int``
        Determines the width in pixels of the window that opens when the
        participant starts the experiment.
        Default: ``1024``.

    window_height : ``int``
        Determines the width in pixels of the window that opens when the
        participant starts the experiment.
        Default: ``768``.

    There are also a few experiment variables that are set automatically and that should,
    in general, not be changed manually:

    psynet_version : `str`
        The version of the `psynet` package.

    dallinger_version : `str`
        The version of the `Dallinger` package.

    python_version : `str`
        The version of the `Python`.

    hard_max_experiment_payment_email_sent : `bool`
        Whether an email to the experimenter has already been sent indicating the `hard_max_experiment_payment`
        had been reached. Default: `False`. Once this is `True`, no more emails will be sent about
        this payment limit being reached.

    soft_max_experiment_payment_email_sent : `bool`
        Whether an email to the experimenter has already been sent indicating the `soft_max_experiment_payment`
        had been reached. Default: `False`. Once this is `True`, no more emails will be sent about
        this payment limit being reached.


    Parameters
    ----------

    session:
        The experiment's connection to the database.
    """
    # Introduced this as a hotfix for a compatibility problem with macOS 10.13:
    # http://sealiesoftware.com/blog/archive/2017/6/5/Objective-C_and_fork_in_macOS_1013.html
    os.environ["OBJC_DISABLE_INITIALIZE_FORK_SAFETY"] = "YES"

    name = None

    timeline = Timeline(
        InfoPage("Placeholder timeline", time_estimate=5), SuccessfulEndPage()
    )

    assets = AssetRegistry(asset_storage=NoStorage())

    __extra_vars__ = {}

    variables = {}
    pre_deploy_routines = []

    def __init__(self, session=None):
        super(Experiment, self).__init__(session)

        if not self.name:
            raise RuntimeError(
                "PsyNet now requires you to specify a descriptive name for your experiment "
                "in your Experiment class. For example, you might write: name = 'GSP experiment with faces'"
            )

        self.deployment_id = self.read_deployment_id()

        self.database_checks = []
        self.participant_fail_routines = []
        self.recruitment_criteria = []

        if session:
<<<<<<< HEAD
            if not self.setup_complete:
                self.setup()
        self.load()
=======
            if request and request.path == "/launch":
                self.on_launch()
            self.load()
>>>>>>> d075de3f
        self.register_pre_deployment_routines()

    def on_launch(self):
        if not self.setup_complete:
            self.setup()

    def participant_constructor(self, *args, **kwargs):
        return Participant(experiment=self, *args, **kwargs)

    @scheduled_task("interval", minutes=1, max_instances=1)
    @staticmethod
    def check_database():
        exp_class = dallinger.experiment.load()
        exp = exp_class.new(db.session)
        for c in exp.database_checks:
            c.run()

    @scheduled_task("interval", minutes=1, max_instances=1)
    @staticmethod
    def run_recruiter_checks():
        exp = dallinger.experiment.load().new(db.session)
        recruiter = exp.recruiter
        if hasattr(recruiter, "run_checks"):
            recruiter.run_checks()

    @property
    def base_payment(self):
        config = get_config()
        return config.get("base_payment")

    @property
    def var(self):
        if self.experiment_config_exists:
            return self.experiment_config.var
        else:
            return ImmutableVarStore(self.variables_initial_values)

    @property
    def experiment_config(self):
        return ExperimentConfig.query.one()

    def register_participant_fail_routine(self, routine):
        self.participant_fail_routines.append(routine)

    def register_recruitment_criterion(self, criterion):
        self.recruitment_criteria.append(criterion)

    def register_database_check(self, task):
        self.database_checks.append(task)

    def register_pre_deployment_routines(self):
        for elt in self.timeline.elts:
            if isinstance(elt, PreDeployRoutine):
                self.pre_deploy_routines.append(elt)

    @classmethod
    def new(cls, session):
        return cls(session)

    @classmethod
    def amount_spent(cls):
        return sum(
            [
                (0.0 if p.base_payment is None else p.base_payment)
                + (0.0 if p.bonus is None else p.bonus)
                for p in Participant.query.all()
            ]
        )

    @classmethod
    def estimated_max_bonus(cls, wage_per_hour):
        return cls.timeline.estimated_max_bonus(wage_per_hour)

    @classmethod
    def estimated_completion_time(cls, wage_per_hour):
        return cls.timeline.estimated_completion_time(wage_per_hour)

    @property
    def setup_complete(self):
        return self.experiment_config_exists

    @property
    def experiment_config_exists(self):
        return ExperimentConfig.query.count() > 0

    def setup_experiment_config(self):
        if not self.experiment_config_exists:
            logger.info("Setting up ExperimentConfig.")
            network = ExperimentConfig()
            db.session.add(network)
            db.session.commit()

    def setup(self):
        self.setup_experiment_config()
        self.setup_experiment_variables()
        self.check_deployment_id()

        for elt in self.timeline.elts:
            if isinstance(elt, ExperimentSetupRoutine):
                elt.function(experiment=self)

        db.session.commit()

    @property
    def _default_variables(self):
        return {
            "psynet_version": __version__,
            "dallinger_version": dallinger_version,
            "python_version": python_version(),
            "min_browser_version": "80.0",
            "max_participant_payment": 25.0,
            "hard_max_experiment_payment": 1100.0,
            "hard_max_experiment_payment_email_sent": False,
            "soft_max_experiment_payment": 1000.0,
            "soft_max_experiment_payment_email_sent": False,
            "wage_per_hour": 9.0,
            "min_accumulated_bonus_for_abort": 0.20,
            "show_abort_button": False,
            "show_bonus": True,
            "show_footer": True,
            "show_progress_bar": True,
            "check_participant_opened_devtools": False,
            "window_width": 1024,
            "window_height": 768,
        }

    @property
    def description(self):
        config = get_config()
        return config.get("description")

    @property
    def ad_requirements(self):
        return [
            'The experiment can only be performed using a <span style="font-weight: bold;">laptop</span> (desktop computers are not allowed).',
            'You should use an <span style="font-weight: bold;">updated Google Chrome</span> browser.',
            'You should be sitting in a <span style="font-weight: bold;">quiet environment</span>.',
            'You should be at least <span style="font-weight: bold;">18 years old</span>.',
            'You should be a <span style="font-weight: bold;">fluent English speaker</span>.',
        ]

    @property
    def ad_payment_information(self):
        return f"""
                We estimate that the task should take approximately <span style="font-weight: bold;">{round(self.estimated_duration_in_minutes)} minutes</span>. Upon completion of the full task,
                <br>
                you should receive a bonus of approximately
                <span style="font-weight: bold;">${'{:.2f}'.format(self.estimated_bonus_in_dollars)}</span> depending on the
                amount of work done.
                <br>
                In some cases, the experiment may finish early: this is not an error, and there is no need to write to us.
                <br>
                In this case you will be paid in proportion to the amount of the experiment that you completed.
                """

    @property
    def variables_initial_values(self):
        return {**self._default_variables, **self.variables}

    @property
    def estimated_duration_in_minutes(self):
        return self.timeline.estimated_time_credit.get_max(mode="time") / 60

    @property
    def estimated_bonus_in_dollars(self):
        return round(
            self.timeline.estimated_time_credit.get_max(
                mode="bonus",
                wage_per_hour=self.variables_initial_values["wage_per_hour"],
            ),
            2,
        )

    def setup_experiment_variables(self):
        # Note: the experiment network must be setup first before we can set these variables.
        log(
            "Initializing experiment with variables \n"
            + pretty_log_dict(self.variables_initial_values, 4)
        )

        for key, value in self.variables_initial_values.items():
            self.var.set(key, value)

    def load(self):
        for elt in self.timeline.elts:
            if isinstance(elt, DatabaseCheck):
                self.register_database_check(elt)
            if isinstance(elt, ParticipantFailRoutine):
                self.register_participant_fail_routine(elt)
            if isinstance(elt, RecruitmentCriterion):
                self.register_recruitment_criterion(elt)
            if isinstance(elt, Asset):
                self.assets.stage(elt)

    @classmethod
    def pre_deploy(cls):
        cls.check_config()
        cls.update_deployment_id()
        cls.assets.prepare_for_deployment()
        for routine in cls.pre_deploy_routines:
            logger.info(f"Pre-deploying '{routine.label}'...")
            call_function(routine.function, routine.args)

    @classmethod
    def update_deployment_id(cls):
        cls.deployment_id = cls.generate_deployment_id()
        with open("DEPLOYMENT_ID", "w") as file:
            file.write(cls.deployment_id)

    @classmethod
    def generate_deployment_id(cls):
        return cls.name + " -- " + datetime.now().strftime("%Y-%m-%d--%H-%M-%S")

    @classmethod
    def read_deployment_id(cls):
        try:
            with open("DEPLOYMENT_ID", "r") as file:
                return file.read()
        except FileNotFoundError:
            return None

    def check_deployment_id(self):
        if not self.deployment_id:
            raise self.MissingDeploymentIdError()

    class MissingDeploymentIdError(RuntimeError):
        msg = (
            "Experiment deployment ID not found. This could be because 'DEPLOYMENT_ID' was missing "
            "from your experiment directory. This file should be created automatically when running "
            "psynet debug/sandbox/deploy. Did you accidentally add it to .gitignore?"
        )

        def __init__(self, msg=msg):
            super().__init__(msg)

    @classmethod
    def check_config(cls):
        config = get_config()
        if not config.ready:
            config.load()

        if not config.get("clock_on"):
            # We force the clock to be on because it's necessary for the check_networks functionality.
            raise RuntimeError(
                "PsyNet requires the clock process to be enabled; please set clock_on = true in the "
                + "'[Server]' section of the config.txt."
            )

        if config.get("disable_when_duration_exceeded"):
            raise RuntimeError(
                "PsyNet requires disable_when_duration_exceeded = False; please set disable_when_duration_exceeded = False "
                + " in the '[Recruitment strategy]' section of the config.txt."
            )

        n_char_title = len(config.get("title"))
        if n_char_title > 128:
            raise RuntimeError(
                f"The maximum title length is 128 characters (current = {n_char_title}), please fix this in config.txt."
            )

    def fail_participant(self, participant):
        logger.info(
            "Failing participant %i (%i routine(s) found)...",
            participant.id,
            len(self.participant_fail_routines),
        )
        participant.failed = True
        participant.time_of_death = datetime.now()
        for i, routine in enumerate(self.participant_fail_routines):
            logger.info(
                "Executing fail routine %i/%i ('%s')...",
                i + 1,
                len(self.participant_fail_routines),
                routine.label,
            )
            call_function(
                routine.function, {"participant": participant, "experiment": self}
            )

    @property
    def num_working_participants(self):
        return Participant.query.filter_by(status="working", failed=False).count()

    def recruit(self):
        if self.need_more_participants:
            logger.info("Conclusion: recruiting another participant.")
            self.recruiter.recruit(n=1)
        else:
            logger.info("Conclusion: no recruitment required.")
            self.recruiter.close_recruitment()

    @property
    def need_more_participants(self):
        if self.amount_spent() >= self.var.soft_max_experiment_payment:
            self.ensure_soft_max_experiment_payment_email_sent()
            return False

        need_more = False
        for i, criterion in enumerate(self.recruitment_criteria):
            logger.info(
                "Evaluating recruitment criterion %i/%i...",
                i + 1,
                len(self.recruitment_criteria),
            )
            res = call_function(criterion.function, {"experiment": self})
            assert isinstance(res, bool)
            logger.info(
                "Recruitment criterion %i/%i ('%s') %s.",
                i + 1,
                len(self.recruitment_criteria),
                criterion.label,
                (
                    "returned True (more participants needed)."
                    if res
                    else "returned False (no more participants needed)."
                ),
            )
            if res:
                need_more = True
        return need_more

    def ensure_hard_max_experiment_payment_email_sent(self):
        if not self.var.hard_max_experiment_payment_email_sent:
            self.send_email_hard_max_payment_reached()
            self.var.hard_max_experiment_payment_email_sent = True

    def send_email_hard_max_payment_reached(self):
        config = get_config()
        template = """Dear experimenter,

            This is an automated email from PsyNet. You are receiving this email because
            the total amount spent in the experiment has reached the HARD maximum of ${hard_max_experiment_payment}.
            Working participants' bonuses will not be paid out. Instead, the amount of unpaid
            bonus is saved in the participant's `unpaid_bonus` variable.

            The application id is: {app_id}

            To see the logs, use the command "dallinger logs --app {app_id}"
            To pause the app, use the command "dallinger hibernate --app {app_id}"
            To destroy the app, use the command "dallinger destroy --app {app_id}"

            The PsyNet developers.
            """
        message = {
            "subject": "HARD maximum experiment payment reached.",
            "body": template.format(
                hard_max_experiment_payment=self.var.hard_max_experiment_payment,
                app_id=config.get("id"),
            ),
        }
        logger.info(
            f"HARD maximum experiment payment "
            f"of ${self.var.hard_max_experiment_payment} reached!"
        )
        try:
            admin_notifier(config).send(**message)
        except SMTPAuthenticationError as e:
            logger.error(
                f"SMTPAuthenticationError sending 'hard_max_experiment_payment' reached email: {e}"
            )
        except Exception as e:
            logger.error(
                f"Unknown error sending 'hard_max_experiment_payment' reached email: {e}"
            )

    def ensure_soft_max_experiment_payment_email_sent(self):
        if not self.var.soft_max_experiment_payment_email_sent:
            self.send_email_soft_max_payment_reached()
            self.var.soft_max_experiment_payment_email_sent = True

    def send_email_soft_max_payment_reached(self):
        config = get_config()
        template = """Dear experimenter,

            This is an automated email from PsyNet. You are receiving this email because
            the total amount spent in the experiment has reached the soft maximum of ${soft_max_experiment_payment}.
            Recruitment ended.

            The application id is: {app_id}

            To see the logs, use the command "dallinger logs --app {app_id}"
            To pause the app, use the command "dallinger hibernate --app {app_id}"
            To destroy the app, use the command "dallinger destroy --app {app_id}"

            The PsyNet developers.
            """
        message = {
            "subject": "Soft maximum experiment payment reached.",
            "body": template.format(
                soft_max_experiment_payment=self.var.soft_max_experiment_payment,
                app_id=config.get("id"),
            ),
        }
        logger.info(
            f"Recruitment ended. Maximum experiment payment "
            f"of ${self.var.soft_max_experiment_payment} reached!"
        )
        try:
            admin_notifier(config).send(**message)
        except SMTPAuthenticationError as e:
            logger.error(
                f"SMTPAuthenticationError sending 'soft_max_experiment_payment' reached email: {e}"
            )
        except Exception as e:
            logger.error(
                f"Unknown error sending 'soft_max_experiment_payment' reached email: {e}"
            )

    def is_complete(self):
        return (not self.need_more_participants) and self.num_working_participants == 0

    def assignment_abandoned(self, participant):
        participant.append_failure_tags("assignment_abandoned", "premature_exit")
        super().assignment_abandoned(participant)

    def assignment_returned(self, participant):
        participant.append_failure_tags("assignment_returned", "premature_exit")
        super().assignment_returned(participant)

    def assignment_reassigned(self, participant):
        participant.append_failure_tags("assignment_reassigned", "premature_exit")
        super().assignment_reassigned(participant)

    def bonus(self, participant):
        """
        Calculates and returns the bonus payment the given participant gets when
        completing the experiment. Override :func:`~psynet.experiment.Experiment.calculate_bonus()` if you require another than the default bonus calculation.

        :param participant:
            The participant.
        :type participant:
            :attr:`~psynet.participant.Participant`
        :returns:
            The bonus payment as a ``float``.
        """
        bonus = participant.calculate_bonus()
        return self.check_bonus(bonus, participant)

    def check_bonus(self, bonus, participant):
        """
        Ensures that a participant receives no more than a bonus of max_participant_payment.
        Additionally, checks if both soft_max_experiment_payment or max_participant_payment have
        been reached or exceeded, respectively. Emails are sent out warning the user if either is true.

        :param bonus: float
            The bonus calculated in :func:`~psynet.experiment.Experiment.calculate_bonus()`.
        :type participant:
            :attr: `~psynet.participant.Participant`
        :returns:
            The possibly reduced bonus as a ``float``.
        """

        # check hard_max_experiment_payment
        if (
            self.var.hard_max_experiment_payment_email_sent
            or self.amount_spent() + self.outstanding_base_payments() + bonus
            > self.var.hard_max_experiment_payment
        ):
            participant.var.set("unpaid_bonus", bonus)
            self.ensure_hard_max_experiment_payment_email_sent()

        # check soft_max_experiment_payment
        if self.amount_spent() + bonus >= self.var.soft_max_experiment_payment:
            self.ensure_soft_max_experiment_payment_email_sent()

        # check max_participant_payment
        if participant.amount_paid() + bonus > self.var.max_participant_payment:
            reduced_bonus = round(
                self.var.max_participant_payment - participant.amount_paid(), 2
            )
            participant.send_email_max_payment_reached(self, bonus, reduced_bonus)
            return reduced_bonus
        return bonus

    def outstanding_base_payments(self):
        return self.num_working_participants * self.base_payment

    def with_lucid_recruitment(self):
        return self.recruiter.__class__.__name__ in [
            "DevLucidRecruiter",
            "LucidRecruiter",
        ]

    def process_response(
        self,
        participant_id,
        raw_answer,
        blobs,
        metadata,
        page_uuid,
        client_ip_address,
    ):
        logger.info(
            f"Received a response from participant {participant_id} on page {page_uuid}."
        )
        participant = get_participant(participant_id)
        if page_uuid == participant.page_uuid:
            event = self.timeline.get_current_elt(self, participant)
            response = event.process_response(
                raw_answer=raw_answer,
                blobs=blobs,
                metadata=metadata,
                experiment=self,
                participant=participant,
                client_ip_address=client_ip_address,
            )
            validation = event.validate(
                response, experiment=self, participant=participant
            )
            if isinstance(validation, FailedValidation):
                return self.response_rejected(message=validation.message)
            participant.time_credit.increment(event.time_estimate)
            self.timeline.advance_page(self, participant)
            return self.response_approved(participant)
        else:
            logger.warn(
                f"Participant {participant_id} tried to submit data with the wrong page_uuid"
                + f"(submitted = {page_uuid}, required = {participant.page_uuid})."
            )
            return error_response()

    def response_approved(self, participant):
        logger.debug("The response was approved.")
        page = self.timeline.get_current_elt(self, participant)
        return success_response(submission="approved", page=page.__json__(participant))

    def response_rejected(self, message):
        logger.warning(
            "The response was rejected with the following message: '%s'.", message
        )
        return success_response(submission="rejected", message=message)

    @classmethod
    def extra_files(cls):
        return [
            (
                resource_filename("psynet", "templates"),
                "/templates",
            ),
            (
                resource_filename("psynet", "resources/favicon.ico"),
                "/static/favicon.ico",
            ),
            (
                resource_filename("psynet", "resources/logo.png"),
                "/static/images/logo.png",
            ),
            (
                resource_filename("psynet", "resources/logo.svg"),
                "/static/images/logo.svg",
            ),
            (
                resource_filename("psynet", "resources/images/princeton-consent.png"),
                "/static/images/princeton-consent.png",
            ),
            (
                resource_filename("psynet", "resources/images/unity_logo.png"),
                "/static/images/unity_logo.png",
            ),
            (
                resource_filename("psynet", "resources/scripts/dashboard_timeline.js"),
                "/static/scripts/dashboard_timeline.js",
            ),
            (
                resource_filename("psynet", "resources/css/consent.css"),
                "/static/css/consent.css",
            ),
            (
                resource_filename("psynet", "resources/css/dashboard_timeline.css"),
                "/static/css/dashboard_timeline.css",
            ),
            (
                resource_filename(
                    "psynet", "resources/libraries/jQuery/jquery-3.6.0.min.js"
                ),
                "/static/scripts/jquery-3.6.0.min.js",
            ),
            (
                resource_filename(
                    "psynet", "resources/libraries/platform-1.3.6/platform.min.js"
                ),
                "/static/scripts/platform.min.js",
            ),
            (
                resource_filename(
                    "psynet", "resources/libraries/raphael-2.3.0/raphael.min.js"
                ),
                "/static/scripts/raphael-2.3.0.min.js",
            ),
            (
                resource_filename(
                    "psynet", "resources/libraries/jQuery-Knob/dist/jquery.knob.min.js"
                ),
                "/static/scripts/jquery.knob.min.js",
            ),
            (
                resource_filename("psynet", "resources/libraries/js-synthesizer"),
                "/static/scripts/js-synthesizer",
            ),
            (
                resource_filename("psynet", "resources/libraries/Tonejs"),
                "/static/scripts/Tonejs",
            ),
            (
                resource_filename("psynet", "templates/mturk_error.html"),
                "templates/mturk_error.html",
            ),
            (
                resource_filename(
                    "psynet", "resources/scripts/prepare_docker_image.sh"
                ),
                "prepare_docker_image.sh",
            ),
        ]

    @classmethod
    def extra_parameters(cls):
        # We can put extra config variables here if we like, e.g.
        config = get_config()
        config.register("cap_recruiter_auth_token", unicode)
        config.register("lucid_api_key", unicode)
        config.register("lucid_sha1_hashing_key", unicode)
        config.register("lucid_recruitment_config", unicode)
        # config.register("keep_old_chrome_windows_in_debug_mode", bool)

    @dashboard_tab("Timeline", after_route="monitoring")
    @classmethod
    def dashboard_timeline(cls):
        exp = cls.new(db.session)
        panes = exp.monitoring_panels()

        return render_template(
            "dashboard_timeline.html",
            title="Timeline modules",
            panes=panes,
            timeline_modules=json.dumps(exp.timeline.modules(), default=serialise),
        )

    @dashboard_tab("Participant", after_route="monitoring")
    @classmethod
    def participant(cls):
        message = ""
        participant = None

        assignment_id = request.args.get("assignment_id", default=None)
        participant_id = request.args.get("participant_id", default=None)
        worker_id = request.args.get("worker_id", default=None)

        try:
            if assignment_id is not None:
                participant = cls.get_participant_from_assignment_id(assignment_id)
            elif participant_id is not None:
                participant = cls.get_participant_from_participant_id(participant_id)
            elif worker_id is not None:
                participant = cls.get_participant_from_worker_id(worker_id)
            else:
                message = "Please select a participant."
        except ValueError:
            message = "Invalid ID."
        except sqlalchemy.orm.exc.NoResultFound:
            message = "Failed to find any matching participants."
        except sqlalchemy.orm.exc.MultipleResultsFound:
            message = "Found multiple participants matching those specifications."

        return render_template(
            "participant.html",
            title="Participant",
            participant=participant,
            message=message,
            app_base_url=get_base_url(),
        )

    @classmethod
    def get_participant_from_assignment_id(cls, assignment_id):
        """
        Get a participant with a specified ``assignment_id``.
        Throws a ``sqlalchemy.orm.exc.NoResultFound`` error if there is no such participant,
        or a ``sqlalchemy.orm.exc.MultipleResultsFound`` error if there are multiple such participants.

        Parameters
        ----------
        assignment_id :
            ID of the participant to retrieve.

        Returns
        -------

        The corresponding participant object.
        """
        return Participant.query.filter_by(assignment_id=assignment_id).one()

    @classmethod
    def get_participant_from_participant_id(cls, participant_id):
        """
        Get a participant with a specified ``participant_id``.
        Throws a ``ValueError`` if the ``participant_id`` is not a valid integer,
        a ``sqlalchemy.orm.exc.NoResultFound`` error if there is no such participant,
        or a ``sqlalchemy.orm.exc.MultipleResultsFound`` error if there are multiple such participants.

        Parameters
        ----------
        participant_id :
            ID of the participant to retrieve.

        Returns
        -------

        The corresponding participant object.
        """
        _id = int(participant_id)
        return Participant.query.filter_by(id=_id).one()

    @classmethod
    def get_participant_from_worker_id(cls, worker_id):
        """
        Get a participant with a specified ``worker_id``.
        Throws a ``sqlalchemy.orm.exc.NoResultFound`` error if there is no such participant,
        or a ``sqlalchemy.orm.exc.MultipleResultsFound`` error if there are multiple such participants.

        Parameters
        ----------
        worker_id :
            ID of the participant to retrieve.

        Returns
        -------

        The corresponding participant object.
        """
        return Participant.query.filter_by(worker_id=worker_id).one()

    @experiment_route("/get_participant_info_for_debug_mode", methods=["GET"])
    @staticmethod
    def get_participant_info_for_debug_mode():
        config = get_config()
        if not config.get("mode") == "debug":
            return error_response()

        participant = Participant.query.first()
        json_data = {
            "id": participant.id,
            "assignment_id": participant.assignment_id,
            "auth_token": participant.auth_token,
            "page_uuid": participant.page_uuid,
        }
        logger.debug(
            f"Returning from /get_participant_info_for_debug_mode: {json_data}"
        )
        return json.dumps(json_data, default=serialise)

    @experiment_route("/error-page", methods=["POST", "GET"])
    @staticmethod
    def render_error():
        from psynet.utils import error_page

        request_data = request.form.get("request_data")
        participant_id = request.form.get("participant_id")
        participant = None
        if participant_id:
            participant = participant = Participant.query.first()
        return error_page(participant=participant, request_data=request_data)

    @experiment_route("/module", methods=["POST"])
    @classmethod
    def get_module_details_as_rendered_html(cls):
        exp = cls.new(db.session)
        trial_maker = exp.timeline.get_trial_maker(request.values["moduleId"])
        return trial_maker.visualize()

    @experiment_route("/module/tooltip", methods=["POST"])
    @classmethod
    def get_module_tooltip_as_rendered_html(cls):
        exp = cls.new(db.session)
        trial_maker = exp.timeline.get_trial_maker(request.values["moduleId"])
        return trial_maker.visualize_tooltip()

    @experiment_route("/module/progress_info", methods=["GET"])
    @classmethod
    def get_progress_info(cls):
        exp = cls.new(db.session)
        progress_info = {
            "spending": {
                "amount_spent": exp.amount_spent(),
                "soft_max_experiment_payment": exp.var.soft_max_experiment_payment,
                "hard_max_experiment_payment": exp.var.hard_max_experiment_payment,
            }
        }
        module_ids = request.args.getlist("module_ids[]")
        for module_id in module_ids:
            trial_maker = exp.timeline.get_trial_maker(module_id)
            progress_info.update(trial_maker.get_progress_info())

        return jsonify(progress_info)

    @experiment_route("/module/update_spending_limits", methods=["POST"])
    @classmethod
    def update_spending_limits(cls):
        hard_max_experiment_payment = request.values["hard_max_experiment_payment"]
        soft_max_experiment_payment = request.values["soft_max_experiment_payment"]
        exp = cls.new(db.session)
        exp.var.set("hard_max_experiment_payment", float(hard_max_experiment_payment))
        exp.var.set("soft_max_experiment_payment", float(soft_max_experiment_payment))
        logger.info(
            f"Experiment variable 'hard_max_experiment_payment set' set to {hard_max_experiment_payment}."
        )
        logger.info(
            f"Experiment variable 'soft_max_experiment_payment set' set to {soft_max_experiment_payment}."
        )
        db.session.commit()
        return success_response()

    @experiment_route("/start", methods=["GET"])
    @staticmethod
    def route_start():
        return render_template("start.html")

    @experiment_route("/debugger/<password>", methods=["GET"])
    @classmethod
    def route_debugger(cls, password):
        exp = cls.new(db.session)
        if password == "my-secure-password-195762":
            exp.new(db.session)
            rpdb.set_trace()
            return success_response()
        return error_response()

    @experiment_route("/node/<int:node_id>/fail", methods=["GET", "POST"])
    @staticmethod
    def fail_node(node_id):
        from dallinger.models import Node

        node = Node.query.filter_by(id=node_id).one()
        node.fail(reason="http_fail_route_called")
        db.session.commit()
        return success_response()

    @experiment_route("/info/<int:info_id>/fail", methods=["GET", "POST"])
    @staticmethod
    def fail_info(info_id):
        from dallinger.models import Info

        info = Info.query.filter_by(id=info_id).one()
        info.fail(reason="http_fail_route_called")
        db.session.commit()
        return success_response()

    @experiment_route("/network/<int:network_id>/grow", methods=["GET", "POST"])
    @classmethod
    def grow_network(cls, network_id):
        exp = cls.new(db.session)
        from .trial.main import TrialNetwork

        network = TrialNetwork.query.filter_by(id=network_id).one()
        trial_maker = exp.timeline.get_trial_maker(network.trial_maker_id)
        trial_maker._grow_network(network, participant=None, experiment=exp)
        db.session.commit()
        return success_response()

    @experiment_route(
        "/network/<int:network_id>/call_async_post_grow_network",
        methods=["GET", "POST"],
    )
    @staticmethod
    def call_async_post_grow_network(network_id):
        from .trial.main import TrialNetwork

        network = TrialNetwork.query.filter_by(id=network_id).one()
        network.queue_async_method("call_async_post_grow_network")
        db.session.commit()
        return success_response()

    @staticmethod
    def get_client_ip_address():
        if request.environ.get("HTTP_X_FORWARDED_FOR") is None:
            return request.environ["REMOTE_ADDR"]
        else:
            return request.environ["HTTP_X_FORWARDED_FOR"]

    @experiment_route("/resume/<auth_token>", methods=["GET"])
    @classmethod
    def route_resume(cls, auth_token):
        return render_template("resume.html", auth_token=auth_token)

    @experiment_route("/set_participant_as_aborted/<assignment_id>", methods=["GET"])
    @classmethod
    def route_set_participant_as_aborted(cls, assignment_id):
        participant = cls.get_participant_from_assignment_id(assignment_id)
        participant.aborted = True
        modules = participant.modules.copy()
        try:
            current_module_log = modules[participant.current_module]
        except KeyError:
            current_module_log = {
                "time_started": [],
                "time_finished": [],
                "time_aborted": [],
            }
        time_now = serialise_datetime(datetime.now())
        current_module_log["time_aborted"] = [time_now]
        modules[participant.current_module] = current_module_log.copy()
        participant.modules = modules.copy()
        db.session.commit()
        logger.info(f"Aborted participant with ID '{participant.id}'.")
        return success_response()

    @experiment_route("/abort/<assignment_id>", methods=["GET"])
    @classmethod
    def route_abort(cls, assignment_id):
        try:
            template_name = "abort_not_possible.html"
            participant = None
            participant_abort_info = None
            if assignment_id is not None:
                participant = cls.get_participant_from_assignment_id(assignment_id)
                if (
                    participant.calculate_bonus()
                    >= cls.new(db.session).var.min_accumulated_bonus_for_abort
                ):
                    template_name = "abort_possible.html"
                    participant_abort_info = participant.abort_info()
        except ValueError:
            logger.error("Invalid assignment ID.")
        except sqlalchemy.orm.exc.NoResultFound:
            logger.error("Failed to find any matching participants.")
        except sqlalchemy.orm.exc.MultipleResultsFound:
            logger.error("Found multiple participants matching those specifications.")

        return render_template(
            template_name,
            participant=participant,
            participant_abort_info=participant_abort_info,
        )

    @experiment_route("/timeline", methods=["GET"])
    @classmethod
    def route_timeline(cls):
        participant_id = request.args.get("participant_id")
        auth_token = request.args.get("auth_token")

        from psynet.utils import error_page

        exp = cls.new(db.session)
        mode = request.args.get("mode")
        participant = get_participant(participant_id)

        if participant.auth_token is None:
            participant.auth_token = str(uuid.uuid4())
        else:
            if not cls.validate_auth_token(participant, auth_token):
                msg = (
                    "There was a problem authenticating your session, "
                    + "did you switch browsers? Unfortunately this is not currently "
                    + "supported by our system."
                )
                return error_page(participant=participant, error_text=msg)

        participant.client_ip_address = cls.get_client_ip_address()

        page = exp.timeline.get_current_elt(exp, participant)
        page.pre_render()
        exp.save()
        if mode == "json":
            return jsonify(page.__json__(participant))
        return page.render(exp, participant)

    @staticmethod
    def validate_auth_token(participant, auth_token):
        valid = participant.auth_token == auth_token
        if not valid:
            logger.error(
                f"Mismatch between provided auth_token ({auth_token}) "
                + f"and actual auth_token {participant.auth_token} "
                f"for participant {participant.id}."
            )
        return valid

    @experiment_route("/timeline/progress_and_bonus", methods=["GET"])
    @classmethod
    def get_progress_and_bonus(cls):
        participant = get_participant(request.args.get("participantId"))
        progress_percentage = round(participant.progress * 100)
        min_pct = 5
        max_pct = 99
        if progress_percentage > max_pct:
            progress_percentage = max_pct
        elif progress_percentage < min_pct:
            progress_percentage = min_pct
        data = {
            "progressPercentage": progress_percentage,
            "progressPercentageStr": f"{progress_percentage}%",
        }
        if cls.new(db.session).var.show_bonus:
            performance_bonus = participant.performance_bonus
            basic_bonus = participant.time_credit.get_bonus()
            total_bonus = participant.calculate_bonus()
            data["bonus"] = {
                "basic": basic_bonus,
                "extra": performance_bonus,
                "total": total_bonus,
            }
        return data

    @experiment_route("/response", methods=["POST"])
    @classmethod
    def route_response(cls):
        exp = cls.new(db.session)
        json_data = json.loads(request.values["json"])
        blobs = request.files.to_dict()

        participant_id = get_arg_from_dict(json_data, "participant_id")
        page_uuid = get_arg_from_dict(json_data, "page_uuid")
        raw_answer = get_arg_from_dict(
            json_data, "raw_answer", use_default=True, default=None
        )
        metadata = get_arg_from_dict(json_data, "metadata")
        client_ip_address = cls.get_client_ip_address()

        res = exp.process_response(
            participant_id,
            raw_answer,
            blobs,
            metadata,
            page_uuid,
            client_ip_address,
        )

        exp.save()
        return res

    @experiment_route(
        "/log/<level>/<int:participant_id>/<auth_token>", methods=["POST"]
    )
    @classmethod
    def http_log(cls, level, participant_id, auth_token):
        participant = get_participant(participant_id)
        cls.validate_auth_token(participant, auth_token)
        message = request.values["message"]

        assert level in ["warning", "info", "error"]

        string = f"[CLIENT {participant_id}]: {message}"

        if level == "info":
            logger.info(string)
        elif level == "warning":
            logger.warning(string)
        elif level == "error":
            logger.error(string)
        else:
            raise RuntimeError("This shouldn't happen.")

        return success_response()

    @staticmethod
    def extra_routes():
        raise RuntimeError(
            "\n\n"
            + "Due to a recent update, the following line is no longer required in PsyNet experiments:\n\n"
            + "extra_routes = Exp().extra_routes()\n\n"
            + "Please delete it from your experiment.py file and try again.\n"
        )

    @experiment_route(
        "/participant_opened_devtools/<int:participant_id>/<auth_token>",
        methods=["POST"],
    )
    @classmethod
    def participant_opened_devtools(cls, participant_id, auth_token):
        participant = get_participant(participant_id)

        Experiment.validate_auth_token(participant, auth_token)

        participant.var.opened_devtools = True
        db.session.commit()

        return success_response()

    def monitoring_statistics(self, **kwarg):
        stats = super().monitoring_statistics(**kwarg)

        del stats["Infos"]

        stats["Trials"] = OrderedDict(
            (
                ("count", Trial.query.count()),
                ("failed", Trial.query.filter_by(failed=True).count()),
            )
        )

        return stats


@register_table
class ExperimentConfig(SQLBase, SQLMixin):
    """
    This SQL-backed class provides a way to store experiment configuration variables
    that can change over the course of the experiment.
    See :class:`psynet.experiment.Experiment` documentation for example usage.
    """

    __tablename__ = "experiment"

    # Removing these fields because they don't make much sense for the experiment configuration object
    creation_time = None
    failed = None
    failed_reason = None
    time_of_death = None<|MERGE_RESOLUTION|>--- conflicted
+++ resolved
@@ -221,15 +221,9 @@
         self.recruitment_criteria = []
 
         if session:
-<<<<<<< HEAD
-            if not self.setup_complete:
-                self.setup()
-        self.load()
-=======
             if request and request.path == "/launch":
                 self.on_launch()
-            self.load()
->>>>>>> d075de3f
+        self.load()
         self.register_pre_deployment_routines()
 
     def on_launch(self):
