import json
import os
import shutil
import tempfile
import urllib.parse
import uuid
from collections import OrderedDict
from datetime import datetime
from platform import python_version
from smtplib import SMTPAuthenticationError

import dallinger.experiment
import dallinger.models
import flask
import rpdb
import sqlalchemy.orm.exc
from dallinger import db
from dallinger.command_line import __version__ as dallinger_version
from dallinger.compat import unicode
from dallinger.config import get_config
from dallinger.experiment import experiment_route, scheduled_task
from dallinger.experiment_server.dashboard import dashboard_tab
from dallinger.experiment_server.utils import error_response, success_response
from dallinger.notifications import admin_notifier
from dallinger.utils import get_base_url
from flask import jsonify, render_template, request
from pkg_resources import resource_filename

from psynet import __version__

from . import deployment_info
from .asset import Asset, AssetRegistry, FastFunctionAsset, NoStorage
from .command_line import log
from .data import SQLBase, SQLMixin, ingest_zip, register_table
from .field import ImmutableVarStore
from .page import InfoPage, SuccessfulEndPage
from .participant import Participant, get_participant
from .process import WorkerAsyncProcess
from .recruiters import (  # noqa: F401
    CapRecruiter,
    DevCapRecruiter,
    DevLucidRecruiter,
    LucidRecruiter,
    StagingCapRecruiter,
)
from .timeline import (
    DatabaseCheck,
    FailedValidation,
    ParticipantFailRoutine,
    PreDeployRoutine,
    RecruitmentCriterion,
    Response,
    Timeline,
)
from .trial.main import Trial
from .trial.record import (  # noqa -- this is to make sure the SQLAlchemy class is registered
    Recording,
)
from .trial.static import StaticStimulusRegistry
from .utils import (
<<<<<<< HEAD
    cached_class_property,
=======
    NoArgumentProvided,
>>>>>>> 29e749dd
    call_function,
    get_arg_from_dict,
    get_experiment,
    get_logger,
    pretty_log_dict,
    serialise,
    serialise_datetime,
    working_directory,
)

logger = get_logger()

database_template_path = "deploy/database_template.zip"


def json_serial(obj):
    """JSON serializer for objects not serializable by default json code"""
    if isinstance(obj, datetime):
        serial = obj.isoformat()
        return serial
    raise TypeError("Type not serializable")


class ExperimentMeta(type):
    def __init__(cls, name, bases, dct):
        cls.assets = AssetRegistry(asset_storage=cls.asset_storage)


class Experiment(dallinger.experiment.Experiment, metaclass=ExperimentMeta):
    # pylint: disable=abstract-method
    """
    The main experiment class from which to inherit when building experiments.

    There are a number of variables tied to an experiment all of which are documented below.
    They have been assigned reasonable default values which can be overridden when defining an experiment
    (see method ``_default_variables``). Also, they can be enriched with new variables in the following way:

    ::

        import psynet.experiment

        class Exp(psynet.experiment.Experiment):
            variables = {
                "new_variable": "some-value",  # Adding a new variable
                "wage_per_hour": 12.0,         # Overriding an existing variable
            }

    These variables can then be changed in the course of experiment, just like (e.g.) participant variables.

    ::

        from psynet.timeline import CodeBlock

        CodeBlock(lambda experiment: experiment.var.set("custom-variable", 42))

    Default experiment variables accessible through `psynet.experiment.Experiment.var` are:

    max_participant_payment : `float`
        The maximum payment in US dollars a participant is allowed to get. Default: `25.0`.

    soft_max_experiment_payment : `float`
        The recruiting process stops if the amount of accumulated payments
        (incl. bonuses) in US dollars exceedes this value. Default: `1000.0`.

    hard_max_experiment_payment : `float`
        Guarantees that in an experiment no more is spent than the value assigned.
        Bonuses are not paid from the point this value is reached and a record of the amount
        of unpaid bonus is kept in the participant's `unpaid_bonus` variable. Default: `1100.0`.

    min_accumulated_bonus_for_abort : `float`
        The threshold of bonus accumulated in US dollars for the participant to be able to receive
        compensation when aborting an experiment using the `Abort experiment` button. Default: `0.20`.

    show_abort_button : `bool`
        If ``True``, the `Ad` page displays an `Abort` button the participant can click to terminate the HIT,
        e.g. in case of an error where the participant is unable to finish the experiment. Clicking the button
        assures the participant is compensated on the basis of the amount of bonus that has been accumulated.
        Default ``False``.

    show_bonus : `bool`
        If ``True`` (default), then the participant's current estimated bonus is displayed
        at the bottom of the page.

    show_footer : `bool`
        If ``True`` (default), then a footer is displayed at the bottom of the page containing a 'Help' button
        and bonus information if `show_bonus` is set to `True`.

    show_progress_bar : `bool`
        If ``True`` (default), then a progress bar is displayed at the top of the page.

    min_browser_version : `str`
        The minimum version of the Chrome browser a participant needs in order to take a HIT. Default: `80.0`.

    wage_per_hour : `float`
        The payment in US dollars the participant gets per hour. Default: `9.0`.

    check_participant_opened_devtools : ``bool``
        If ``True``, whenever a participant opens the developer tools in the web browser,
        this is logged as participant.var.opened_devtools = ``True``,
        and the participant is shown a warning alert message.
        Default: ``False``.
        Note: Chrome does not currently expose an official way of checking whether
        the participant opens the developer tools. People therefore have to rely
        on hacks to detect it. These hacks can often be broken by updates to Chrome.
        We've therefore disabled this check by default, to reduce the risk of
        false positives. Experimenters wishing to enable the check for an individual
        experiment are recommended to verify that the check works appropriately
        before relying on it. We'd be grateful for any contributions of updated
        developer tools checks.

    window_width : ``int``
        Determines the width in pixels of the window that opens when the
        participant starts the experiment.
        Default: ``1024``.

    window_height : ``int``
        Determines the width in pixels of the window that opens when the
        participant starts the experiment.
        Default: ``768``.

    There are also a few experiment variables that are set automatically and that should,
    in general, not be changed manually:

    psynet_version : `str`
        The version of the `psynet` package.

    dallinger_version : `str`
        The version of the `Dallinger` package.

    python_version : `str`
        The version of the `Python`.

    hard_max_experiment_payment_email_sent : `bool`
        Whether an email to the experimenter has already been sent indicating the `hard_max_experiment_payment`
        had been reached. Default: `False`. Once this is `True`, no more emails will be sent about
        this payment limit being reached.

    soft_max_experiment_payment_email_sent : `bool`
        Whether an email to the experimenter has already been sent indicating the `soft_max_experiment_payment`
        had been reached. Default: `False`. Once this is `True`, no more emails will be sent about
        this payment limit being reached.


    Parameters
    ----------

    session:
        The experiment's connection to the database.
    """
    # Introduced this as a hotfix for a compatibility problem with macOS 10.13:
    # http://sealiesoftware.com/blog/archive/2017/6/5/Objective-C_and_fork_in_macOS_1013.html
    os.environ["OBJC_DISABLE_INITIALIZE_FORK_SAFETY"] = "YES"

    label = None

    timeline = Timeline(
        InfoPage("Placeholder timeline", time_estimate=5), SuccessfulEndPage()
    )

    asset_storage = NoStorage()

    __extra_vars__ = {}

    variables = {}
    pre_deploy_routines = []

    def __init__(self, session=None):
        super(Experiment, self).__init__(session)

        if not self.label:
            raise RuntimeError(
                "PsyNet now requires you to specify a descriptive label for your experiment "
                "in your Experiment class. For example, you might write: label = 'GSP experiment with faces'"
            )

        self.database_checks = []
        self.participant_fail_routines = []
        self.recruitment_criteria = []
        self.static_stimuli = StaticStimulusRegistry(self)

        if session:
            if request and request.path == "/launch" and not self.var.launch_complete:
                self._on_launch()

        self.process_timeline()

    def _on_launch(self):
        if not deployment_info.read("redeploying_from_archive"):
            self.on_first_launch()
        self.on_every_launch()
        self.var.launch_complete = True
        db.session.commit()

    def on_first_launch(self):
        ingest_zip(database_template_path, db.engine)
        db.session.commit()

<<<<<<< HEAD
    def on_every_launch(self):
        self.grow_all_networks()
=======
    def on_launch(self):
        if not self.setup_complete:
            self.setup()
        self.var.launched = True
>>>>>>> 29e749dd

    def participant_constructor(self, *args, **kwargs):
        return Participant(experiment=self, *args, **kwargs)

    def initialize_bot(self, bot):
        """
        This function is called when a bot is created.
        It can be used to set stochastic random parameters corresponding
        to participant latent traits, for example.

        e.g.

        ```bot.var.musician = True``
        """
        pass

    @scheduled_task("interval", minutes=1, max_instances=1)
    @staticmethod
    def check_database():
        exp = get_experiment()
        for c in exp.database_checks:
            c.run()

    @scheduled_task("interval", minutes=1, max_instances=1)
    @staticmethod
    def run_recruiter_checks():
        exp = get_experiment()
        recruiter = exp.recruiter
        if hasattr(recruiter, "run_checks"):
            recruiter.run_checks()

    @property
    def base_payment(self):
        config = get_config()
        return config.get("base_payment")

    @property
    def var(self):
        if self.experiment_config_exists:
            return self.experiment_config.var
        else:
            return ImmutableVarStore(self.variables_initial_values)

    @property
    def experiment_config(self):
        return ExperimentConfig.query.one()

    def register_participant_fail_routine(self, routine):
        self.participant_fail_routines.append(routine)

    def register_recruitment_criterion(self, criterion):
        self.recruitment_criteria.append(criterion)

    def register_database_check(self, task):
        self.database_checks.append(task)

    @classmethod
    def new(cls, session):
        return cls(session)

    @classmethod
    def amount_spent(cls):
        return sum(
            [
                (0.0 if p.base_payment is None else p.base_payment)
                + (0.0 if p.bonus is None else p.bonus)
                for p in Participant.query.all()
            ]
        )

    @classmethod
    def estimated_max_bonus(cls, wage_per_hour):
        return cls.timeline.estimated_max_bonus(wage_per_hour)

    @classmethod
    def estimated_completion_time(cls, wage_per_hour):
        return cls.timeline.estimated_completion_time(wage_per_hour)

    @property
    def experiment_config_exists(self):
        return ExperimentConfig.query.count() > 0

    def setup_experiment_config(self):
        if not self.experiment_config_exists:
            logger.info("Setting up ExperimentConfig.")
            network = ExperimentConfig()
            db.session.add(network)
            db.session.commit()

    @property
    def _default_variables(self):
        return {
            "psynet_version": __version__,
            "dallinger_version": dallinger_version,
            "python_version": python_version(),
<<<<<<< HEAD
            "launch_complete": False,
=======
            "launched": False,
>>>>>>> 29e749dd
            "min_browser_version": "80.0",
            "max_participant_payment": 25.0,
            "hard_max_experiment_payment": 1100.0,
            "hard_max_experiment_payment_email_sent": False,
            "soft_max_experiment_payment": 1000.0,
            "soft_max_experiment_payment_email_sent": False,
            "wage_per_hour": 9.0,
            "min_accumulated_bonus_for_abort": 0.20,
            "show_abort_button": False,
            "show_bonus": True,
            "show_footer": True,
            "show_progress_bar": True,
            "check_participant_opened_devtools": False,
            "window_width": 1024,
            "window_height": 768,
        }

    @property
    def description(self):
        config = get_config()
        return config.get("description")

    @property
    def ad_requirements(self):
        return [
            'The experiment can only be performed using a <span style="font-weight: bold;">laptop</span> (desktop computers are not allowed).',
            'You should use an <span style="font-weight: bold;">updated Google Chrome</span> browser.',
            'You should be sitting in a <span style="font-weight: bold;">quiet environment</span>.',
            'You should be at least <span style="font-weight: bold;">18 years old</span>.',
            'You should be a <span style="font-weight: bold;">fluent English speaker</span>.',
        ]

    @property
    def ad_payment_information(self):
        return f"""
                We estimate that the task should take approximately <span style="font-weight: bold;">{round(self.estimated_duration_in_minutes)} minutes</span>. Upon completion of the full task,
                <br>
                you should receive a bonus of approximately
                <span style="font-weight: bold;">${'{:.2f}'.format(self.estimated_bonus_in_dollars)}</span> depending on the
                amount of work done.
                <br>
                In some cases, the experiment may finish early: this is not an error, and there is no need to write to us.
                <br>
                In this case you will be paid in proportion to the amount of the experiment that you completed.
                """

    @property
    def variables_initial_values(self):
        return {**self._default_variables, **self.variables}

    @property
    def estimated_duration_in_minutes(self):
        return self.timeline.estimated_time_credit.get_max(mode="time") / 60

    @property
    def estimated_bonus_in_dollars(self):
        return round(
            self.timeline.estimated_time_credit.get_max(
                mode="bonus",
                wage_per_hour=self.variables_initial_values["wage_per_hour"],
            ),
            2,
        )

    def setup_experiment_variables(self):
        # Note: the experiment network must be setup first before we can set these variables.
        log(
            "Initializing experiment with variables \n"
            + pretty_log_dict(self.variables_initial_values, 4)
        )

        for key, value in self.variables_initial_values.items():
            self.var.set(key, value)

    def process_timeline(self):
        for elt in self.timeline.elts:
            if isinstance(elt, DatabaseCheck):
                self.register_database_check(elt)
            if isinstance(elt, ParticipantFailRoutine):
                self.register_participant_fail_routine(elt)
            if isinstance(elt, RecruitmentCriterion):
                self.register_recruitment_criterion(elt)
            if isinstance(elt, Asset):
                self.assets.stage(elt)
            if isinstance(elt, PreDeployRoutine):
                self.pre_deploy_routines.append(elt)

    def pre_deploy(self):
        self.check_config()
        self.update_deployment_id()
        self.setup_experiment_config()
        self.setup_experiment_variables()
        self.static_stimuli.prepare_for_deployment()
        self.assets.prepare_for_deployment()
        for routine in self.pre_deploy_routines:
            logger.info(f"Running pre-deployment routine '{routine.label}'...")
            call_function(routine.function, {"experiment": self, **routine.args})
        self.create_database_snapshot()

    @classmethod
    def update_deployment_id(cls):
        deployment_id = cls.generate_deployment_id()
        deployment_info.write(deployment_id=deployment_id)

    @classmethod
    def generate_deployment_id(cls):
        return cls.label + " -- " + datetime.now().strftime("%Y-%m-%d--%H-%M-%S")

    @cached_class_property
    def deployment_id(cls):
        return deployment_info.read("deployment_id")

    def grow_all_networks(self):
        from .trial.main import TrialNetwork

        networks = TrialNetwork.query.all()
        if len(networks) > 0:
            logger.info("Growing networks...")
            for n in networks:
                trial_maker = self.timeline.trial_makers[n.trial_maker_id]
                trial_maker._grow_network(n, participant=None, experiment=self)
            db.session.commit()

    @classmethod
    def create_database_snapshot(cls):
        logger.info("Creating a database snapshot...")
        try:
            os.remove(database_template_path)
        except FileNotFoundError:
            pass
        with tempfile.TemporaryDirectory() as temp_dir:
            with working_directory(temp_dir):
                dallinger.data.export("app", local=True, scrub_pii=False)
            shutil.copyfile(
                os.path.join(temp_dir, "data", "app-data.zip"),
                database_template_path,
            )

    @classmethod
    def check_config(cls):
        config = get_config()
        if not config.ready:
            config.load()

        if not config.get("clock_on"):
            # We force the clock to be on because it's necessary for the check_networks functionality.
            raise RuntimeError(
                "PsyNet requires the clock process to be enabled; please set clock_on = true in the "
                + "'[Server]' section of the config.txt."
            )

        if config.get("disable_when_duration_exceeded"):
            raise RuntimeError(
                "PsyNet requires disable_when_duration_exceeded = False; please set disable_when_duration_exceeded = False "
                + " in the '[Recruitment strategy]' section of the config.txt."
            )

        n_char_title = len(config.get("title"))
        if n_char_title > 128:
            raise RuntimeError(
                f"The maximum title length is 128 characters (current = {n_char_title}), please fix this in config.txt."
            )

    def fail_participant(self, participant):
        logger.info(
            "Failing participant %i (%i routine(s) found)...",
            participant.id,
            len(self.participant_fail_routines),
        )
        participant.failed = True
        participant.time_of_death = datetime.now()
        for i, routine in enumerate(self.participant_fail_routines):
            logger.info(
                "Executing fail routine %i/%i ('%s')...",
                i + 1,
                len(self.participant_fail_routines),
                routine.label,
            )
            call_function(
                routine.function, {"participant": participant, "experiment": self}
            )

    @property
    def num_working_participants(self):
        return Participant.query.filter_by(status="working", failed=False).count()

    def recruit(self):
        if self.need_more_participants:
            logger.info("Conclusion: recruiting another participant.")
            self.recruiter.recruit(n=1)
        else:
            logger.info("Conclusion: no recruitment required.")
            self.recruiter.close_recruitment()

    @property
    def need_more_participants(self):
        if self.amount_spent() >= self.var.soft_max_experiment_payment:
            self.ensure_soft_max_experiment_payment_email_sent()
            return False

        need_more = False
        for i, criterion in enumerate(self.recruitment_criteria):
            logger.info(
                "Evaluating recruitment criterion %i/%i...",
                i + 1,
                len(self.recruitment_criteria),
            )
            res = call_function(criterion.function, {"experiment": self})
            assert isinstance(res, bool)
            logger.info(
                "Recruitment criterion %i/%i ('%s') %s.",
                i + 1,
                len(self.recruitment_criteria),
                criterion.label,
                (
                    "returned True (more participants needed)."
                    if res
                    else "returned False (no more participants needed)."
                ),
            )
            if res:
                need_more = True
        return need_more

    def ensure_hard_max_experiment_payment_email_sent(self):
        if not self.var.hard_max_experiment_payment_email_sent:
            self.send_email_hard_max_payment_reached()
            self.var.hard_max_experiment_payment_email_sent = True

    def send_email_hard_max_payment_reached(self):
        config = get_config()
        template = """Dear experimenter,

            This is an automated email from PsyNet. You are receiving this email because
            the total amount spent in the experiment has reached the HARD maximum of ${hard_max_experiment_payment}.
            Working participants' bonuses will not be paid out. Instead, the amount of unpaid
            bonus is saved in the participant's `unpaid_bonus` variable.

            The application id is: {app_id}

            To see the logs, use the command "dallinger logs --app {app_id}"
            To pause the app, use the command "dallinger hibernate --app {app_id}"
            To destroy the app, use the command "dallinger destroy --app {app_id}"

            The PsyNet developers.
            """
        message = {
            "subject": "HARD maximum experiment payment reached.",
            "body": template.format(
                hard_max_experiment_payment=self.var.hard_max_experiment_payment,
                app_id=config.get("id"),
            ),
        }
        logger.info(
            f"HARD maximum experiment payment "
            f"of ${self.var.hard_max_experiment_payment} reached!"
        )
        try:
            admin_notifier(config).send(**message)
        except SMTPAuthenticationError as e:
            logger.error(
                f"SMTPAuthenticationError sending 'hard_max_experiment_payment' reached email: {e}"
            )
        except Exception as e:
            logger.error(
                f"Unknown error sending 'hard_max_experiment_payment' reached email: {e}"
            )

    def ensure_soft_max_experiment_payment_email_sent(self):
        if not self.var.soft_max_experiment_payment_email_sent:
            self.send_email_soft_max_payment_reached()
            self.var.soft_max_experiment_payment_email_sent = True

    def send_email_soft_max_payment_reached(self):
        config = get_config()
        template = """Dear experimenter,

            This is an automated email from PsyNet. You are receiving this email because
            the total amount spent in the experiment has reached the soft maximum of ${soft_max_experiment_payment}.
            Recruitment ended.

            The application id is: {app_id}

            To see the logs, use the command "dallinger logs --app {app_id}"
            To pause the app, use the command "dallinger hibernate --app {app_id}"
            To destroy the app, use the command "dallinger destroy --app {app_id}"

            The PsyNet developers.
            """
        message = {
            "subject": "Soft maximum experiment payment reached.",
            "body": template.format(
                soft_max_experiment_payment=self.var.soft_max_experiment_payment,
                app_id=config.get("id"),
            ),
        }
        logger.info(
            f"Recruitment ended. Maximum experiment payment "
            f"of ${self.var.soft_max_experiment_payment} reached!"
        )
        try:
            admin_notifier(config).send(**message)
        except SMTPAuthenticationError as e:
            logger.error(
                f"SMTPAuthenticationError sending 'soft_max_experiment_payment' reached email: {e}"
            )
        except Exception as e:
            logger.error(
                f"Unknown error sending 'soft_max_experiment_payment' reached email: {e}"
            )

    def is_complete(self):
        return (not self.need_more_participants) and self.num_working_participants == 0

    def assignment_abandoned(self, participant):
        participant.append_failure_tags("assignment_abandoned", "premature_exit")
        super().assignment_abandoned(participant)

    def assignment_returned(self, participant):
        participant.append_failure_tags("assignment_returned", "premature_exit")
        super().assignment_returned(participant)

    def assignment_reassigned(self, participant):
        participant.append_failure_tags("assignment_reassigned", "premature_exit")
        super().assignment_reassigned(participant)

    def bonus(self, participant):
        """
        Calculates and returns the bonus payment the given participant gets when
        completing the experiment. Override :func:`~psynet.experiment.Experiment.calculate_bonus()` if you require another than the default bonus calculation.

        :param participant:
            The participant.
        :type participant:
            :attr:`~psynet.participant.Participant`
        :returns:
            The bonus payment as a ``float``.
        """
        bonus = participant.calculate_bonus()
        return self.check_bonus(bonus, participant)

    def check_bonus(self, bonus, participant):
        """
        Ensures that a participant receives no more than a bonus of max_participant_payment.
        Additionally, checks if both soft_max_experiment_payment or max_participant_payment have
        been reached or exceeded, respectively. Emails are sent out warning the user if either is true.

        :param bonus: float
            The bonus calculated in :func:`~psynet.experiment.Experiment.calculate_bonus()`.
        :type participant:
            :attr: `~psynet.participant.Participant`
        :returns:
            The possibly reduced bonus as a ``float``.
        """

        # check hard_max_experiment_payment
        if (
            self.var.hard_max_experiment_payment_email_sent
            or self.amount_spent() + self.outstanding_base_payments() + bonus
            > self.var.hard_max_experiment_payment
        ):
            participant.var.set("unpaid_bonus", bonus)
            self.ensure_hard_max_experiment_payment_email_sent()

        # check soft_max_experiment_payment
        if self.amount_spent() + bonus >= self.var.soft_max_experiment_payment:
            self.ensure_soft_max_experiment_payment_email_sent()

        # check max_participant_payment
        if participant.amount_paid() + bonus > self.var.max_participant_payment:
            reduced_bonus = round(
                self.var.max_participant_payment - participant.amount_paid(), 2
            )
            participant.send_email_max_payment_reached(self, bonus, reduced_bonus)
            return reduced_bonus
        return bonus

    def outstanding_base_payments(self):
        return self.num_working_participants * self.base_payment

    def with_lucid_recruitment(self):
        return self.recruiter.__class__.__name__ in [
            "DevLucidRecruiter",
            "LucidRecruiter",
        ]

    def process_response(
        self,
        participant_id,
        raw_answer,
        blobs,
        metadata,
        page_uuid,
        client_ip_address,
        answer=NoArgumentProvided,
    ):
        logger.info(
            f"Received a response from participant {participant_id} on page {page_uuid}."
        )
        participant = get_participant(participant_id)
        if page_uuid == participant.page_uuid:
            event = self.timeline.get_current_elt(self, participant)
            response = event.process_response(
                raw_answer=raw_answer,
                blobs=blobs,
                metadata=metadata,
                experiment=self,
                participant=participant,
                client_ip_address=client_ip_address,
                answer=answer,
            )
            validation = event.validate(
                response, experiment=self, participant=participant
            )
            if isinstance(validation, FailedValidation):
                return self.response_rejected(message=validation.message)
            participant.time_credit.increment(event.time_estimate)
            self.timeline.advance_page(self, participant)
            return self.response_approved(participant)
        else:
            logger.warn(
                f"Participant {participant_id} tried to submit data with the wrong page_uuid"
                + f"(submitted = {page_uuid}, required = {participant.page_uuid})."
            )
            return error_response()

    def response_approved(self, participant):
        logger.debug("The response was approved.")
        page = self.timeline.get_current_elt(self, participant)
        return success_response(submission="approved", page=page.__json__(participant))

    def response_rejected(self, message):
        logger.warning(
            "The response was rejected with the following message: '%s'.", message
        )
        return success_response(submission="rejected", message=message)

    @classmethod
    def extra_files(cls):
        return [
            (
                resource_filename("psynet", "templates"),
                "/templates",
            ),
            (
                resource_filename("psynet", "resources/favicon.ico"),
                "/static/favicon.ico",
            ),
            (
                resource_filename("psynet", "resources/logo.png"),
                "/static/images/logo.png",
            ),
            (
                resource_filename("psynet", "resources/logo.svg"),
                "/static/images/logo.svg",
            ),
            (
                resource_filename("psynet", "resources/images/princeton-consent.png"),
                "/static/images/princeton-consent.png",
            ),
            (
                resource_filename("psynet", "resources/images/unity_logo.png"),
                "/static/images/unity_logo.png",
            ),
            (
                resource_filename("psynet", "resources/scripts/dashboard_timeline.js"),
                "/static/scripts/dashboard_timeline.js",
            ),
            (
                resource_filename("psynet", "resources/css/consent.css"),
                "/static/css/consent.css",
            ),
            (
                resource_filename("psynet", "resources/css/dashboard_timeline.css"),
                "/static/css/dashboard_timeline.css",
            ),
            (
                resource_filename(
                    "psynet", "resources/libraries/jQuery/jquery-3.6.0.min.js"
                ),
                "/static/scripts/jquery-3.6.0.min.js",
            ),
            (
                resource_filename(
                    "psynet", "resources/libraries/platform-1.3.6/platform.min.js"
                ),
                "/static/scripts/platform.min.js",
            ),
            (
                resource_filename(
                    "psynet", "resources/libraries/raphael-2.3.0/raphael.min.js"
                ),
                "/static/scripts/raphael-2.3.0.min.js",
            ),
            (
                resource_filename(
                    "psynet", "resources/libraries/jQuery-Knob/dist/jquery.knob.min.js"
                ),
                "/static/scripts/jquery.knob.min.js",
            ),
            (
                resource_filename("psynet", "resources/libraries/js-synthesizer"),
                "/static/scripts/js-synthesizer",
            ),
            (
                resource_filename("psynet", "resources/libraries/Tonejs"),
                "/static/scripts/Tonejs",
            ),
            (
                resource_filename("psynet", "templates/mturk_error.html"),
                "templates/mturk_error.html",
            ),
            (
                resource_filename(
                    "psynet", "resources/scripts/prepare_docker_image.sh"
                ),
                "prepare_docker_image.sh",
            ),
            (
                "deploy",
                "deploy",
            ),
        ]

    @classmethod
    def extra_parameters(cls):
        config = get_config()
        config.register("cap_recruiter_auth_token", unicode)
        config.register("lucid_api_key", unicode)
        config.register("lucid_sha1_hashing_key", unicode)
        config.register("lucid_recruitment_config", unicode)
        # config.register("keep_old_chrome_windows_in_debug_mode", bool)

    @dashboard_tab("Timeline", after_route="monitoring")
    @classmethod
    def dashboard_timeline(cls):
        exp = get_experiment()
        panes = exp.monitoring_panels()

        return render_template(
            "dashboard_timeline.html",
            title="Timeline modules",
            panes=panes,
            timeline_modules=json.dumps(exp.timeline.modules(), default=serialise),
        )

    @dashboard_tab("Participant", after_route="monitoring")
    @classmethod
    def participant(cls):
        message = ""
        participant = None

        assignment_id = request.args.get("assignment_id", default=None)
        participant_id = request.args.get("participant_id", default=None)
        worker_id = request.args.get("worker_id", default=None)

        try:
            if assignment_id is not None:
                participant = cls.get_participant_from_assignment_id(assignment_id)
            elif participant_id is not None:
                participant = cls.get_participant_from_participant_id(participant_id)
            elif worker_id is not None:
                participant = cls.get_participant_from_worker_id(worker_id)
            else:
                message = "Please select a participant."
        except ValueError:
            message = "Invalid ID."
        except sqlalchemy.orm.exc.NoResultFound:
            message = "Failed to find any matching participants."
        except sqlalchemy.orm.exc.MultipleResultsFound:
            message = "Found multiple participants matching those specifications."

        return render_template(
            "participant.html",
            title="Participant",
            participant=participant,
            message=message,
            app_base_url=get_base_url(),
        )

    @classmethod
    def get_participant_from_assignment_id(cls, assignment_id):
        """
        Get a participant with a specified ``assignment_id``.
        Throws a ``sqlalchemy.orm.exc.NoResultFound`` error if there is no such participant,
        or a ``sqlalchemy.orm.exc.MultipleResultsFound`` error if there are multiple such participants.

        Parameters
        ----------
        assignment_id :
            ID of the participant to retrieve.

        Returns
        -------

        The corresponding participant object.
        """
        return Participant.query.filter_by(assignment_id=assignment_id).one()

    @classmethod
    def get_participant_from_participant_id(cls, participant_id):
        """
        Get a participant with a specified ``participant_id``.
        Throws a ``ValueError`` if the ``participant_id`` is not a valid integer,
        a ``sqlalchemy.orm.exc.NoResultFound`` error if there is no such participant,
        or a ``sqlalchemy.orm.exc.MultipleResultsFound`` error if there are multiple such participants.

        Parameters
        ----------
        participant_id :
            ID of the participant to retrieve.

        Returns
        -------

        The corresponding participant object.
        """
        _id = int(participant_id)
        return Participant.query.filter_by(id=_id).one()

    @classmethod
    def get_participant_from_worker_id(cls, worker_id):
        """
        Get a participant with a specified ``worker_id``.
        Throws a ``sqlalchemy.orm.exc.NoResultFound`` error if there is no such participant,
        or a ``sqlalchemy.orm.exc.MultipleResultsFound`` error if there are multiple such participants.

        Parameters
        ----------
        worker_id :
            ID of the participant to retrieve.

        Returns
        -------

        The corresponding participant object.
        """
        return Participant.query.filter_by(worker_id=worker_id).one()

    @experiment_route("/get_participant_info_for_debug_mode", methods=["GET"])
    @staticmethod
    def get_participant_info_for_debug_mode():
        config = get_config()
        if not config.get("mode") == "debug":
            return error_response()

        participant = Participant.query.first()
        json_data = {
            "id": participant.id,
            "assignment_id": participant.assignment_id,
            "auth_token": participant.auth_token,
            "page_uuid": participant.page_uuid,
        }
        logger.debug(
            f"Returning from /get_participant_info_for_debug_mode: {json_data}"
        )
        return json.dumps(json_data, default=serialise)

    @experiment_route("/fast-function-asset", methods=["GET"])
    @staticmethod
    def get_fast_function_asset():
        key = request.args.get("key")
        secret = request.args.get("secret")

        assert key
        assert secret

        key_parsed = urllib.parse.unquote(key)

        asset = FastFunctionAsset.query.filter_by(key=key_parsed).one()

        with tempfile.NamedTemporaryFile() as temp_file:
            asset.export(temp_file.name)

            return flask.send_file(temp_file.name, cache_timeout=0)

    @experiment_route("/error-page", methods=["POST", "GET"])
    @staticmethod
    def render_error():
        from psynet.utils import error_page

        request_data = request.form.get("request_data")
        participant_id = request.form.get("participant_id")
        participant = None
        if participant_id:
            participant = participant = Participant.query.first()
        return error_page(participant=participant, request_data=request_data)

    @experiment_route("/module", methods=["POST"])
    @classmethod
    def get_module_details_as_rendered_html(cls):
        exp = get_experiment()
        trial_maker = exp.timeline.get_trial_maker(request.values["moduleId"])
        return trial_maker.visualize()

    @experiment_route("/module/tooltip", methods=["POST"])
    @classmethod
    def get_module_tooltip_as_rendered_html(cls):
        exp = get_experiment()
        trial_maker = exp.timeline.get_trial_maker(request.values["moduleId"])
        return trial_maker.visualize_tooltip()

    @experiment_route("/module/progress_info", methods=["GET"])
    @classmethod
    def get_progress_info(cls):
        exp = get_experiment()
        progress_info = {
            "spending": {
                "amount_spent": exp.amount_spent(),
                "soft_max_experiment_payment": exp.var.soft_max_experiment_payment,
                "hard_max_experiment_payment": exp.var.hard_max_experiment_payment,
            }
        }
        module_ids = request.args.getlist("module_ids[]")
        for module_id in module_ids:
            trial_maker = exp.timeline.get_trial_maker(module_id)
            progress_info.update(trial_maker.get_progress_info())

        return jsonify(progress_info)

    @experiment_route("/module/update_spending_limits", methods=["POST"])
    @classmethod
    def update_spending_limits(cls):
        hard_max_experiment_payment = request.values["hard_max_experiment_payment"]
        soft_max_experiment_payment = request.values["soft_max_experiment_payment"]
        exp = get_experiment()
        exp.var.set("hard_max_experiment_payment", float(hard_max_experiment_payment))
        exp.var.set("soft_max_experiment_payment", float(soft_max_experiment_payment))
        logger.info(
            f"Experiment variable 'hard_max_experiment_payment set' set to {hard_max_experiment_payment}."
        )
        logger.info(
            f"Experiment variable 'soft_max_experiment_payment set' set to {soft_max_experiment_payment}."
        )
        db.session.commit()
        return success_response()

    @experiment_route("/start", methods=["GET"])
    @staticmethod
    def route_start():
        return render_template("start.html")

    @experiment_route("/debugger/<password>", methods=["GET"])
    @classmethod
    def route_debugger(cls, password):
        exp = get_experiment()
        if password == "my-secure-password-195762":
            exp.new(db.session)
            rpdb.set_trace()
            return success_response()
        return error_response()

    @experiment_route("/node/<int:node_id>/fail", methods=["GET", "POST"])
    @staticmethod
    def fail_node(node_id):
        from dallinger.models import Node

        node = Node.query.filter_by(id=node_id).one()
        node.fail(reason="http_fail_route_called")
        db.session.commit()
        return success_response()

    @experiment_route("/info/<int:info_id>/fail", methods=["GET", "POST"])
    @staticmethod
    def fail_info(info_id):
        from dallinger.models import Info

        info = Info.query.filter_by(id=info_id).one()
        info.fail(reason="http_fail_route_called")
        db.session.commit()
        return success_response()

    @experiment_route("/network/<int:network_id>/grow", methods=["GET", "POST"])
    @classmethod
    def grow_network(cls, network_id):
        exp = get_experiment()
        from .trial.main import TrialNetwork

        network = TrialNetwork.query.filter_by(id=network_id).one()
        trial_maker = exp.timeline.get_trial_maker(network.trial_maker_id)
        trial_maker._grow_network(network, participant=None, experiment=exp)
        db.session.commit()
        return success_response()

    @experiment_route(
        "/network/<int:network_id>/call_async_post_grow_network",
        methods=["GET", "POST"],
    )
    @staticmethod
    def call_async_post_grow_network(network_id):
        from .timeline import get_trial_maker
        from .trial.main import TrialNetwork

        network = TrialNetwork.query.filter_by(id=network_id).one()
        trial_maker = get_trial_maker(network.trial_maker_id)

        WorkerAsyncProcess(
            network.async_post_grow_network,
            label="post_grow_network",
            timeout=trial_maker.async_timeout_sec,
            network=network,
        )
        db.session.commit()
        return success_response()

    @staticmethod
    def get_client_ip_address():
        if request.environ.get("HTTP_X_FORWARDED_FOR") is None:
            return request.environ["REMOTE_ADDR"]
        else:
            return request.environ["HTTP_X_FORWARDED_FOR"]

    @experiment_route("/resume/<auth_token>", methods=["GET"])
    @classmethod
    def route_resume(cls, auth_token):
        return render_template("resume.html", auth_token=auth_token)

    @experiment_route("/set_participant_as_aborted/<assignment_id>", methods=["GET"])
    @classmethod
    def route_set_participant_as_aborted(cls, assignment_id):
        participant = cls.get_participant_from_assignment_id(assignment_id)
        participant.aborted = True
        modules = participant.modules.copy()
        try:
            current_module_log = modules[participant.current_module]
        except KeyError:
            current_module_log = {
                "time_started": [],
                "time_finished": [],
                "time_aborted": [],
            }
        time_now = serialise_datetime(datetime.now())
        current_module_log["time_aborted"] = [time_now]
        modules[participant.current_module] = current_module_log.copy()
        participant.modules = modules.copy()
        db.session.commit()
        logger.info(f"Aborted participant with ID '{participant.id}'.")
        return success_response()

    @experiment_route("/abort/<assignment_id>", methods=["GET"])
    @classmethod
    def route_abort(cls, assignment_id):
        try:
            template_name = "abort_not_possible.html"
            participant = None
            participant_abort_info = None
            if assignment_id is not None:
                participant = cls.get_participant_from_assignment_id(assignment_id)
                if (
                    participant.calculate_bonus()
                    >= cls.new(db.session).var.min_accumulated_bonus_for_abort
                ):
                    template_name = "abort_possible.html"
                    participant_abort_info = participant.abort_info()
        except ValueError:
            logger.error("Invalid assignment ID.")
        except sqlalchemy.orm.exc.NoResultFound:
            logger.error("Failed to find any matching participants.")
        except sqlalchemy.orm.exc.MultipleResultsFound:
            logger.error("Found multiple participants matching those specifications.")

        return render_template(
            template_name,
            participant=participant,
            participant_abort_info=participant_abort_info,
        )

    @experiment_route("/timeline", methods=["GET"])
    @classmethod
    def route_timeline(cls):
        participant_id = request.args.get("participant_id")
        auth_token = request.args.get("auth_token")

        from psynet.utils import error_page

        exp = get_experiment()
        mode = request.args.get("mode")
        participant = get_participant(participant_id)

        if participant.auth_token is None:
            participant.auth_token = str(uuid.uuid4())
        else:
            if not cls.validate_auth_token(participant, auth_token):
                msg = (
                    "There was a problem authenticating your session, "
                    + "did you switch browsers? Unfortunately this is not currently "
                    + "supported by our system."
                )
                return error_page(participant=participant, error_text=msg)

        participant.client_ip_address = cls.get_client_ip_address()

        page = exp.timeline.get_current_elt(exp, participant)
        page.pre_render()
        exp.save()
        if mode == "json":
            return jsonify(page.__json__(participant))
        return page.render(exp, participant)

    @staticmethod
    def validate_auth_token(participant, auth_token):
        valid = participant.auth_token == auth_token
        if not valid:
            logger.error(
                f"Mismatch between provided auth_token ({auth_token}) "
                + f"and actual auth_token {participant.auth_token} "
                f"for participant {participant.id}."
            )
        return valid

    @experiment_route("/timeline/progress_and_bonus", methods=["GET"])
    @classmethod
    def get_progress_and_bonus(cls):
        participant = get_participant(request.args.get("participantId"))
        progress_percentage = round(participant.progress * 100)
        min_pct = 5
        max_pct = 99
        if progress_percentage > max_pct:
            progress_percentage = max_pct
        elif progress_percentage < min_pct:
            progress_percentage = min_pct
        data = {
            "progressPercentage": progress_percentage,
            "progressPercentageStr": f"{progress_percentage}%",
        }
        if cls.new(db.session).var.show_bonus:
            performance_bonus = participant.performance_bonus
            basic_bonus = participant.time_credit.get_bonus()
            total_bonus = participant.calculate_bonus()
            data["bonus"] = {
                "basic": basic_bonus,
                "extra": performance_bonus,
                "total": total_bonus,
            }
        return data

    @experiment_route("/response", methods=["POST"])
    @classmethod
    def route_response(cls):
        exp = get_experiment()
        json_data = json.loads(request.values["json"])
        blobs = request.files.to_dict()

        participant_id = get_arg_from_dict(json_data, "participant_id")
        page_uuid = get_arg_from_dict(json_data, "page_uuid")
        raw_answer = get_arg_from_dict(
            json_data, "raw_answer", use_default=True, default=None
        )
        metadata = get_arg_from_dict(json_data, "metadata")
        client_ip_address = cls.get_client_ip_address()

        res = exp.process_response(
            participant_id,
            raw_answer,
            blobs,
            metadata,
            page_uuid,
            client_ip_address,
        )

        exp.save()
        return res

    @experiment_route(
        "/log/<level>/<int:participant_id>/<auth_token>", methods=["POST"]
    )
    @classmethod
    def http_log(cls, level, participant_id, auth_token):
        participant = get_participant(participant_id)
        cls.validate_auth_token(participant, auth_token)
        message = request.values["message"]

        assert level in ["warning", "info", "error"]

        string = f"[CLIENT {participant_id}]: {message}"

        if level == "info":
            logger.info(string)
        elif level == "warning":
            logger.warning(string)
        elif level == "error":
            logger.error(string)
        else:
            raise RuntimeError("This shouldn't happen.")

        return success_response()

    @staticmethod
    def extra_routes():
        raise RuntimeError(
            "\n\n"
            + "Due to a recent update, the following line is no longer required in PsyNet experiments:\n\n"
            + "extra_routes = Exp().extra_routes()\n\n"
            + "Please delete it from your experiment.py file and try again.\n"
        )

    @experiment_route(
        "/participant_opened_devtools/<int:participant_id>/<auth_token>",
        methods=["POST"],
    )
    @classmethod
    def participant_opened_devtools(cls, participant_id, auth_token):
        participant = get_participant(participant_id)

        Experiment.validate_auth_token(participant, auth_token)

        participant.var.opened_devtools = True
        db.session.commit()

        return success_response()

    def monitoring_statistics(self, **kwarg):
        stats = super().monitoring_statistics(**kwarg)

        del stats["Infos"]

        stats["Trials"] = OrderedDict(
            (
                ("count", Trial.query.count()),
                ("failed", Trial.query.filter_by(failed=True).count()),
            )
        )

        return stats


@register_table
class ExperimentConfig(SQLBase, SQLMixin):
    """
    This SQL-backed class provides a way to store experiment configuration variables
    that can change over the course of the experiment.
    See :class:`psynet.experiment.Experiment` documentation for example usage.
    """

    __tablename__ = "experiment"

    # Removing these fields because they don't make much sense for the experiment configuration object
    creation_time = None
    failed = None
    failed_reason = None
    time_of_death = None


def _patch_dallinger_models():
    # There are some Dallinger functions that rely on the ability to look up
    # models by name in dallinger.models. One example is the code for
    # generating dashboard tabs for SQL object types. We therefore need
    # to patch in certain PsyNet classes so that Dallinger can access them.
    dallinger.models.Trial = Trial
    dallinger.models.Response = Response


_patch_dallinger_models()<|MERGE_RESOLUTION|>--- conflicted
+++ resolved
@@ -58,11 +58,8 @@
 )
 from .trial.static import StaticStimulusRegistry
 from .utils import (
-<<<<<<< HEAD
+    NoArgumentProvided,
     cached_class_property,
-=======
-    NoArgumentProvided,
->>>>>>> 29e749dd
     call_function,
     get_arg_from_dict,
     get_experiment,
@@ -260,15 +257,8 @@
         ingest_zip(database_template_path, db.engine)
         db.session.commit()
 
-<<<<<<< HEAD
     def on_every_launch(self):
         self.grow_all_networks()
-=======
-    def on_launch(self):
-        if not self.setup_complete:
-            self.setup()
-        self.var.launched = True
->>>>>>> 29e749dd
 
     def participant_constructor(self, *args, **kwargs):
         return Participant(experiment=self, *args, **kwargs)
@@ -364,11 +354,7 @@
             "psynet_version": __version__,
             "dallinger_version": dallinger_version,
             "python_version": python_version(),
-<<<<<<< HEAD
             "launch_complete": False,
-=======
-            "launched": False,
->>>>>>> 29e749dd
             "min_browser_version": "80.0",
             "max_participant_payment": 25.0,
             "hard_max_experiment_payment": 1100.0,
