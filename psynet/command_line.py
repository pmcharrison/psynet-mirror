import errno
import os
import pathlib
import re
import shutil
import subprocess
import sys
from shutil import rmtree, which

import click
import psutil
from dallinger import db
from dallinger.config import get_config
from dallinger.version import __version__ as dallinger_version
from yaspin import yaspin

from psynet import __path__ as psynet_path
from psynet import __version__

<<<<<<< HEAD
from .data import db_models, drop_all_db_tables, export_assets, ingest_zip, init_db
=======
from .data import drop_all_db_tables, dump_db_to_disk, init_db
>>>>>>> d075de3f
from .utils import (
    import_local_experiment,
    pretty_format_seconds,
    run_subprocess_with_live_output,
)

FLAGS = set()


def log(msg, chevrons=True, verbose=True, **kw):
    """Log a message to stdout."""
    if verbose:
        if chevrons:
            click.echo("\n❯❯ " + msg, **kw)
        else:
            click.echo(msg, **kw)


def clean_sys_modules():
    to_clear = [k for k in sys.modules if k.startswith("dallinger_experiment")]
    for key in to_clear:
        del sys.modules[key]


header = r"""
    ____             _   __     __
   / __ \_______  __/ | / /__  / /_
  / /_/ / ___/ / / /  |/ / _ \/ __/
 / ____(__  ) /_/ / /|  /  __/ /_
/_/   /____/\__, /_/ |_/\___/\__/
           /____/
                                 {:>8}

        Taking online experiments to the next level
""".format(
    f"v{__version__}"
)


@click.group()
@click.version_option(
    __version__,
    "--version",
    "-v",
    message=f"{__version__} (using Dallinger {dallinger_version})",
)
def psynet():
    pass


def reset_console():
    # Console resetting is required because of some nasty issue
    # with the Heroku command-line tool, where killing Heroku processes
    # ends up messing up the console.
    # I've tracked this down to the line
    # os.killpg(os.getpgid(self._process.pid), signal)
    # in heroku/tools.py in Dallinger, but I haven't found a way
    # to stop this line from messing up the terminal.
    # Instead, the present function is designed to sort out the terminal post hoc.
    #
    # Originally I tried the following:
    # os.system("reset")
    # This works but is too aggressive, it resets the whole terminal.
    #
    # However, the following cheeky hack seems to work quite nicely.
    # The 'read' command is a UNIX command that takes an arbitrary input from the user.
    import subprocess

    try:
        # It seems that the timeout must be at least 1.0 s for this to work reliably
        subprocess.call("read NULL", timeout=1.0, shell=True)
    except subprocess.TimeoutExpired:
        pass
    subprocess.call("stty sane", shell=True)


###########
# prepare #
###########
@psynet.command()
@click.option("--force", is_flag=True, help="Force override of cache.")
def prepare(force):
    """
    Prepares all stimulus sets defined in experiment.py,
    uploading all media files to Amazon S3.
    """
    from dallinger import db

    FLAGS.add("prepare")
    if force:
        FLAGS.add("force")
    log(f"Preparing stimulus sets{' (forced mode)' if force else ''}...")
    db.init_db(drop_all=True)
    experiment_class = import_local_experiment().get("class")
    experiment_instance = experiment_class.new(session=None)
    experiment_instance.pre_deploy()
    db.session.commit()
    clean_sys_modules()
    return experiment_class


#########
# debug #
#########
@psynet.command()
@click.option("--verbose", is_flag=True, help="Verbose mode")
@click.option("--legacy", is_flag=True, help="Legacy mode")
@click.option("--bot", is_flag=True, help="Use bot to complete experiment")
@click.option(
    "--proxy", default=None, help="Alternate port when opening browser windows"
)
@click.option(
    "--no-browsers",
    is_flag=True,
    help="Skip opening browsers",
)
@click.option("--force-prepare", is_flag=True, help="Force override of cache.")
@click.option(
    "--threads",
    default=1,
    help="Number of threads to spawn. Fewer threads means faster start-up time.",
)
@click.option("--archive", default=None, help="Optional path to an experiment archive")
@click.pass_context
def debug(
    ctx, legacy, verbose, bot, proxy, no_browsers, force_prepare, threads, archive
):
    """
    Run the experiment locally.
    """
    log(header)

    drop_all_db_tables()

    if archive is None:
        _run_prepare_in_subprocess(force_prepare)
        _cleanup_before_debug()

    try:
        if legacy:
            # Warning: _debug_legacy can fail if the experiment directory is imported before _debug_legacy is called.
            # We therefore need to avoid accessing config variables, calling import_local_experiment, etc.
            # This problem manifests specifically when the experiment contains custom tables.
            _debug_legacy(**locals())
        else:
            _debug_auto_reload(**locals())
    finally:
        kill_psynet_worker_processes()


def _run_prepare_in_subprocess(force_prepare):
    # `psynet prepare` runs `import_local_experiment`, which registers SQLAlchemy tables,
    # which can create a problem for subsequent `dallinger debug`.
    # To avoid problems, we therefore run `psynet prepare` in a subprocess.
    prepare_cmd = "psynet prepare"
    if force_prepare:
        prepare_cmd += " --force"
    run_subprocess_with_live_output(prepare_cmd)


def _cleanup_before_debug():
    kill_psynet_worker_processes()

    if not os.getenv("KEEP_OLD_CHROME_WINDOWS_IN_DEBUG_MODE"):
        kill_psynet_chrome_processes()

    # This is important for resetting the state before _debug_legacy;
    # otherwise `dallinger verify` throws an error.
    clean_sys_modules()  # Unimports the PsyNet experiment


def run_pre_auto_reload_checks():
    if is_editable("psynet"):
        root_dir = str(psynet_dir())
        root_basename = os.path.basename(root_dir)
        if root_basename == "psynet" and root_dir in os.getcwd():
            raise RuntimeError(
                "If running demo experiments inside your PsyNet installation, "
                "you will have to rename your PsyNet folder to something other than 'psynet', "
                "for example 'psynet-package'. Otherwise Python gets confused. Sorry about that! "
                f"The PsyNet folder you need to rename is located at {psynet_dir()}. "
                "After renaming it you will need to reinstall PsyNet by rerunning "
                "pip install -e . inside that directory."
            )


def _debug_legacy(ctx, verbose, bot, proxy, no_browsers, threads, **kwargs):
    from dallinger.command_line import debug as dallinger_debug

    exp_config = {"threads": str(threads)}
    try:
        ctx.invoke(
            dallinger_debug,
            verbose=verbose,
            bot=bot,
            proxy=proxy,
            no_browsers=no_browsers,
            exp_config=exp_config,
        )
    finally:
        reset_console()


def _debug_auto_reload(ctx, bot, proxy, no_browsers, archive, **kwargs):
    run_pre_auto_reload_checks()

    for var, var_name in [
        (bot, "bot"),
        (proxy, "proxy"),
        (no_browsers, "no_browsers"),
    ]:
        assert (
            not var
        ), f"The option '{var_name}' is not supported in this mode, please add --legacy to your command."

    from dallinger.command_line.develop import debug as dallinger_debug
    from dallinger.deployment import DevelopmentDeployment

    DevelopmentDeployment.archive = archive
    patch_dallinger_develop()

    try:
        ctx.invoke(dallinger_debug)
    finally:
        reset_console()


def patch_dallinger_develop():
    from dallinger.deployment import DevelopmentDeployment

    if not (
        hasattr(DevelopmentDeployment, "patched") and DevelopmentDeployment.patched
    ):
        old_run = DevelopmentDeployment.run

        def new_run(self):
            old_run(self)
            if self.archive:
                archive_path = os.path.abspath(self.archive)
                if not os.path.exists(archive_path):
                    raise click.BadParameter(
                        'Experiment archive "{}" does not exist.'.format(archive_path)
                    )
                init_db()
                ingest_zip(archive_path, engine=db.engine)

        DevelopmentDeployment.run = new_run
        DevelopmentDeployment.patched = True


patch_dallinger_develop()


def safely_kill_process(p):
    try:
        p.kill()
    except psutil.NoSuchProcess:
        pass


def kill_psynet_worker_processes():
    processes = list_psynet_worker_processes()
    if len(processes) > 0:
        log(
            f"Found {len(processes)} remaining PsyNet worker process(es), terminating them now."
        )
    for p in processes:
        safely_kill_process(p)


def kill_psynet_chrome_processes():
    processes = list_psynet_chrome_processes()
    if len(processes) > 0:
        log(
            f"Found {len(processes)} remaining PsyNet Chrome process(es), terminating them now."
        )
    for p in processes:
        safely_kill_process(p)


def kill_chromedriver_processes():
    processes = list_chromedriver_processes()
    if len(processes) > 0:
        log(f"Found {len(processes)} chromedriver processes, terminating them now.")
    for p in processes:
        safely_kill_process(p)


def list_psynet_chrome_processes():
    import psutil

    return [p for p in psutil.process_iter() if is_psynet_chrome_process(p)]


def is_psynet_chrome_process(process):
    try:
        if "chrome" in process.name().lower():
            for cmd in process.cmdline():
                if "localhost:5000" in cmd:
                    return True
                if "user-data-dir" in cmd:
                    return True
    except psutil.NoSuchProcess:
        pass

    return False


def list_psynet_worker_processes():
    import psutil

    return [p for p in psutil.process_iter() if is_psynet_worker_process(p)]


def is_psynet_worker_process(process):
    try:
        # This version catches processes in Linux
        if "dallinger_herok" in process.name():
            return True
        # This version catches process in MacOS
        if "python" in process.name().lower():
            for cmd in process.cmdline():
                if "dallinger_heroku_" in cmd:
                    return True
    except psutil.NoSuchProcess:
        pass

    return False


def list_chromedriver_processes():
    import psutil

    return [p for p in psutil.process_iter() if is_chromedriver_process(p)]


def is_chromedriver_process(process):
    try:
        return "chromedriver" in process.name().lower()
    except psutil.NoSuchProcess:
        pass


##############
# pre deploy #
##############
def run_pre_checks_deploy(exp, config, is_mturk):
    initial_recruitment_size = exp.initial_recruitment_size

    if (
        is_mturk
        and initial_recruitment_size <= 10
        and not click.confirm(
            f"Are you sure you want to deploy to MTurk with initial_recruitment_size set to {initial_recruitment_size}? "
            f"You will not be able to recruit more than {initial_recruitment_size} participant(s), "
            "due to a restriction in the MTurk pricing scheme.",
            default=True,
        )
    ):
        raise click.Abort


##########
# deploy #
##########
@psynet.command()
@click.option("--verbose", is_flag=True, help="Verbose mode")
@click.option("--app", default=None, help="Experiment id")
@click.option("--archive", default=None, help="Optional path to an experiment archive")
@click.option("--force-prepare", is_flag=True, help="Force override of cache.")
@click.pass_context
def deploy(ctx, verbose, app, archive, force_prepare):
    """
    Deploy app using Heroku to MTurk.
    """
    run_pre_checks("deploy")
    log(header)
    ctx.invoke(prepare, force=force_prepare)

    from dallinger.command_line import deploy as dallinger_deploy

    try:
        ctx.invoke(dallinger_deploy, verbose=verbose, app=app, archive=archive)
    finally:
        reset_console()


########
# docs #
########
@psynet.command()
@click.option(
    "--force-rebuild",
    "-f",
    is_flag=True,
    help="Force complete rebuild by deleting the '_build' directory",
)
def docs(force_rebuild):
    docs_dir = os.path.join(psynet_path[0], "..", "docs")
    docs_build_dir = os.path.join(docs_dir, "_build")
    try:
        os.chdir(docs_dir)
    except FileNotFoundError as e:
        log(
            "There was an error building the documentation. Be sure to have activated your 'psynet' virtual environment."
        )
        raise SystemExit(e)
    if os.path.exists(docs_build_dir) and force_rebuild:
        rmtree(docs_build_dir)
    os.chdir(docs_dir)
    subprocess.run(["make", "html"])
    if which("xdg-open") is not None:
        open_command = "xdg-open"
    else:
        open_command = "open"
    subprocess.run(
        [open_command, os.path.join(docs_build_dir, "html/index.html")],
        stdout=subprocess.DEVNULL,
    )


##############
# pre sandbox #
##############


def run_pre_checks(mode):
    from dallinger import db
    from dallinger.recruiters import MTurkRecruiter

    init_db(drop_all=True)

    config = get_config()
    if not config.ready:
        config.load()

    exp_class = import_local_experiment()["class"]
    exp = exp_class.new(db.session)

    recruiter = exp.recruiter
    is_mturk = isinstance(recruiter, MTurkRecruiter)

    if mode == "sandbox":
        run_pre_checks_sandbox(exp, config, is_mturk)
    elif mode == "deploy":
        run_pre_checks_deploy(exp, config, is_mturk)


def run_pre_checks_sandbox(exp, config, is_mturk):
    us_only = config.get("us_only")

    if (
        is_mturk
        and us_only
        and not click.confirm(
            "Are you sure you want to sandbox with us_only = True? "
            "Only people with US accounts will be able to test the experiment.",
            default=True,
        )
    ):
        raise click.Abort


###########
# sandbox #
###########
@psynet.command()
@click.option("--verbose", is_flag=True, help="Verbose mode")
@click.option("--app", default=None, help="Experiment id")
@click.option("--archive", default=None, help="Optional path to an experiment archive")
@click.option("--force-prepare", is_flag=True, help="Force override of cache.")
@click.pass_context
def sandbox(ctx, verbose, app, archive, force_prepare):
    """
    Deploy app using Heroku to the MTurk Sandbox.
    """
    run_pre_checks("sandbox")
    log(header)
    ctx.invoke(prepare, force=force_prepare)

    from dallinger.command_line import sandbox as dallinger_sandbox

    try:
        ctx.invoke(dallinger_sandbox, verbose=verbose, app=app, archive=archive)
    finally:
        reset_console()


##########
# update #
##########
@psynet.command()
@click.option(
    "--dallinger-version",
    default="latest",
    help="The git branch, commit or tag of the Dallinger version to install.",
)
@click.option(
    "--psynet-version",
    default="latest",
    help="The git branch, commit or tag of the psynet version to install.",
)
@click.option("--verbose", is_flag=True, help="Verbose mode")
def update(dallinger_version, psynet_version, verbose):
    """
    Update the locally installed `Dallinger` and `PsyNet` versions.
    """

    def _git_checkout(version, cwd, capture_output):
        with yaspin(text=f"Checking out {version}...", color="green") as spinner:
            subprocess.run(
                [f"git checkout {version}"],
                shell=True,
                cwd=cwd,
                capture_output=capture_output,
            )
            spinner.ok("✔")

    def _git_latest_tag(cwd, capture_output):
        return (
            subprocess.check_output(["git", "describe", "--abbrev=0", "--tag"], cwd=cwd)
            .decode("utf-8")
            .strip()
        )

    def _git_pull(cwd, capture_output):
        with yaspin(text="Pulling changes...", color="green") as spinner:
            subprocess.run(
                ["git pull"],
                shell=True,
                cwd=cwd,
                capture_output=capture_output,
            )
            spinner.ok("✔")

    def _git_needs_stashing(cwd):
        return (
            subprocess.check_output(["git", "diff", "--name-only"], cwd=cwd)
            .decode("utf-8")
            .strip()
            != ""
        )

    def _git_version_pattern():
        return re.compile("^v([0-9]+)\\.([0-9]+)\\.([0-9]+)$")

    def _prepare(version, project_name, cwd, capture_output):
        if _git_needs_stashing(cwd):
            with yaspin(
                text=f"Git commit your changes or stash them before updating {project_name}!",
                color="red",
            ) as spinner:
                spinner.ok("✘")
            raise SystemExit()

        _git_checkout("master", cwd, capture_output)
        _git_pull(cwd, capture_output)

        if version == "latest":
            version = _git_latest_tag(cwd, capture_output)

        _git_checkout(version, cwd, capture_output)

    log(header)
    capture_output = not verbose

    # Dallinger
    log("Updating Dallinger...")
    cwd = dallinger_dir()
    if is_editable("dallinger"):
        _prepare(
            dallinger_version,
            "Dallinger",
            cwd,
            capture_output,
        )

    if is_editable("dallinger"):
        text = "Installing development requirements and base packages..."
        install_command = "pip install --editable '.[data]'"
    else:
        text = "Installing base packages..."
        install_command = "pip install '.[data]'"

    with yaspin(
        text=text,
        color="green",
    ) as spinner:
        if is_editable("dallinger"):
            subprocess.run(
                ["pip3 install -r dev-requirements.txt"],
                shell=True,
                cwd=cwd,
                capture_output=capture_output,
            )
        else:
            if _git_version_pattern().match(dallinger_version):
                install_command = f"pip install dallinger=={dallinger_version}"
            else:
                install_command = "pip install dallinger"
        subprocess.run(
            [install_command],
            shell=True,
            cwd=cwd,
            capture_output=capture_output,
        )
        spinner.ok("✔")

    # PsyNet
    log("Updating PsyNet...")
    cwd = psynet_dir()
    if is_editable("psynet"):
        _prepare(
            psynet_version,
            "PsyNet",
            cwd,
            capture_output,
        )

        text = "Installing base packages and development requirements..."
        install_command = "pip install -e '.[dev]'"
    else:
        text = "Installing base packages..."
        install_command = "pip install .'"

    with yaspin(text=text, color="green") as spinner:
        install_command = install_command
        subprocess.run(
            [install_command],
            shell=True,
            cwd=cwd,
            capture_output=capture_output,
        )
        spinner.ok("✔")

    log(f'Updated PsyNet to version {get_version("psynet")}')


def dallinger_dir():
    import dallinger as _

    return pathlib.Path(_.__file__).parent.parent.resolve()


def psynet_dir():
    import psynet as _

    return pathlib.Path(_.__file__).parent.parent.resolve()


def get_version(project_name):
    return (
        subprocess.check_output([f"{project_name} --version"], shell=True)
        .decode("utf-8")
        .strip()
    )


def is_editable(project):
    for path_item in sys.path:
        egg_link = os.path.join(path_item, project + ".egg-link")
        if os.path.isfile(egg_link):
            return True
    return False


############
# estimate #
############
@psynet.command()
@click.option(
    "--mode",
    default="both",
    type=click.Choice(["bonus", "time", "both"]),
    help="Type of result. Can be either 'bonus', 'time', or 'both'.",
)
def estimate(mode):
    """
    Estimate the maximum bonus for a participant and the time for the experiment to complete, respectively.
    """
    log(header)
    experiment_class = import_local_experiment()["class"]
    experiment = setup_experiment_variables(experiment_class)
    if mode in ["bonus", "both"]:
        maximum_bonus = experiment_class.estimated_max_bonus(
            experiment.var.wage_per_hour
        )
        log(f"Estimated maximum bonus for participant: ${round(maximum_bonus, 2)}.")
    if mode in ["time", "both"]:
        completion_time = experiment_class.estimated_completion_time(
            experiment.var.wage_per_hour
        )
        log(
            f"Estimated time to complete experiment: {pretty_format_seconds(completion_time)}."
        )


def setup_experiment_variables(experiment_class):
    experiment = experiment_class()
    experiment.setup_experiment_variables()
    return experiment


def verify_experiment_id(ctx, param, app):
    from dallinger.command_line import verify_id

    return verify_id(ctx, param, app)


##########
# export #
##########
@psynet.command()
@click.option(
    "--app",
    default=None,
    required=True,
    callback=verify_experiment_id,
    help="Experiment id",
)
@click.option("--local", is_flag=True, help="Export local data")
@click.option("--assets", is_flag=True, help="Additionally export assets")
@click.option(
    "--n_parallel", default=8, help="Number of parallel jobs for exporting assets"
)
def export(app, local, assets, n_parallel):
    """
    Export data from an experiment.

    The data is exported in three distinct formats into the 'data/data-<app>'
    directory of an experiment which has following structure:

    data/
    └── data-<app>/
        ├── csv/
        ├── db-snapshot/
        └── json/

    csv:
        Contains the experiment data in CSV format.
    db-snapshot:
        Contains the zip file generated by the default Dallinger export command.
    json:
        Contains the experiment data in JSON format.
    """
    export_(app, local, include_assets=assets, n_parallel=n_parallel)


def export_(app, local, include_assets, n_parallel):
    log(header)
    import_local_experiment()

    data_dir_path = os.path.join("data", f"data-{app}")
    create_export_dirs(data_dir_path)

    log("Creating database snapshot.")
    from dallinger import data as dallinger_data
    from dallinger import db as dallinger_db

    # Dallinger hard-codes the list of table names, but this list becomes out of date
    # if we add custom tables, so we have to patch it.
    dallinger_data.table_names = sorted(dallinger_db.Base.metadata.tables.keys())

    dallinger_data.export(app, local=local)
    move_snapshot_file(data_dir_path, app)
    with yaspin(text="Completed.", color="green") as spinner:
        spinner.ok("✔")

    dallinger_zip_path = os.path.join(data_dir_path, "db-snapshot", f"{app}-data.zip")

    if not local:
        log("Populating the local database with the downloaded data.")
        populate_db_from_zip_file(dallinger_zip_path)

    log("Exporting final 'csv' files.")
    dump_db_to_disk(os.path.join(data_dir_path, "csv"))

    if include_assets:
        log("Exporting assets...")
        export_assets(os.path.join(data_dir_path, "assets"), n_parallel)

    log("Export completed.")


def populate_db_from_zip_file(zip_path):
    from dallinger import data as dallinger_data

    init_db(drop_all=True)
    dallinger_data.ingest_zip(zip_path)


def create_export_dirs(data_dir_path):
    for file_format in ["csv", "db-snapshot"]:
        export_path = os.path.join(data_dir_path, file_format)
        try:
            os.makedirs(export_path)
        except OSError as e:
            if e.errno != errno.EEXIST or not os.path.isdir(export_path):
                raise


def move_snapshot_file(data_dir_path, app):
    db_snapshot_path = os.path.join(data_dir_path, "db-snapshot")
    filename = f"{app}-data.zip"
    shutil.move(
        os.path.join("data", filename), os.path.join(db_snapshot_path, filename)
    )


@psynet.command()
@click.option(
    "--ip",
    default="127.0.0.1",
    help="IP address",
)
@click.option("--port", default="4444", help="Port")
def rpdb(ip, port):
    """
    Alias for `nc <ip> <port>`.
    """
    subprocess.run(
        ["nc %s %s" % (ip, port)],
        shell=True,
    )<|MERGE_RESOLUTION|>--- conflicted
+++ resolved
@@ -17,11 +17,7 @@
 from psynet import __path__ as psynet_path
 from psynet import __version__
 
-<<<<<<< HEAD
-from .data import db_models, drop_all_db_tables, export_assets, ingest_zip, init_db
-=======
-from .data import drop_all_db_tables, dump_db_to_disk, init_db
->>>>>>> d075de3f
+from .data import export_assets, drop_all_db_tables, ingest_zip, dump_db_to_disk, init_db
 from .utils import (
     import_local_experiment,
     pretty_format_seconds,
