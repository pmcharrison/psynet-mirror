--- conflicted
+++ resolved
@@ -1334,19 +1334,11 @@
 
 @psynet.command()
 def check_constraints():
-<<<<<<< HEAD
-    if os.environ.get("SKIP_DEPENDENCY_CHECK"):
-        return
-
-    verify_psynet_requirement()
-
-=======
     "Check whether the experiment contains an appropriate constraints.txt file."
     if os.environ.get("SKIP_DEPENDENCY_CHECK"):
         print("SKIP_DEPENDENCY_CHECK is set so we will skip checking constraints.txt.")
         return
 
->>>>>>> 0d7706ea
     with yaspin(
         text="Verifying that constraints.txt is up-to-date with requirements.txt...",
         color="green",
@@ -1354,12 +1346,9 @@
         _check_constraints(spinner)
         spinner.ok("✔")
 
-<<<<<<< HEAD
-=======
     verify_psynet_requirement()
 
 
->>>>>>> 0d7706ea
 def _check_constraints(spinner=None):
     directory = os.getcwd()
 
@@ -1371,19 +1360,11 @@
     if not requirements_path.exists():
         if spinner:
             spinner.fail("✘")
-<<<<<<< HEAD
-        print(
-            "Error: Experiment directory is missing a requirements.txt file. "
-            "You should list your explicit Python package dependencies (e.g. PsyNet) in this file."
-        )
-        raise click.Abort()
-=======
         raise click.ClickException(
             "Experiment directory is missing a requirements.txt file. "
             "You need to create this file and put your Python package dependencies (e.g. psynet) in it."
         )
         # raise click.Abort()
->>>>>>> 0d7706ea
 
     generate_constraints_cmd = (
         "    psynet generate-constraints\n"
@@ -1394,43 +1375,23 @@
     if not constraints_path.exists():
         if spinner:
             spinner.fail("✘")
-<<<<<<< HEAD
-        print(
-            "Error: Experiment directory is missing a constraints.txt file. "
-            "This file pins all of your experiment's Python package dependencies, both explicit and implicit. "
-            "Please check that your requirements.txt file is up-to-date, then generate the constraints.txt file "
-            "by running the following command:\n"
-            + generate_constraints_cmd
-        )
-        raise click.Abort()
-=======
         raise click.ClickException(
             "Error: Experiment directory is missing a constraints.txt file. "
             "This file pins all of your experiment's Python package dependencies, both explicit and implicit. "
             "Please check that your requirements.txt file is up-to-date, then generate the constraints.txt file "
             "by running the following command:\n" + generate_constraints_cmd
         )
->>>>>>> 0d7706ea
 
     requirements_path_hash = md5(requirements_path.read_bytes()).hexdigest()
     if requirements_path_hash not in constraints_path.read_text():
         if spinner:
             spinner.fail("✘")
-<<<<<<< HEAD
-        print(
-            "Error: The requirements.txt file has been changed since the constraints.txt file was last generated. "
-            "Please generate a new constraints.txt file by running the following command:\n"
-            + generate_constraints_cmd
-        )
-        raise click.Abort()
-=======
         raise click.ClickException(
             "The constraints.txt file is not up-to-date with the requirements.txt file. "
             "Please generate a new constraints.txt file by running the following command:\n"
             + generate_constraints_cmd
         )
 
->>>>>>> 0d7706ea
 
 def verify_psynet_requirement():
     with yaspin(
