--- conflicted
+++ resolved
@@ -1,23 +1,14 @@
 import itertools
 import json
-<<<<<<< HEAD
+import random
 import tempfile
-=======
-import os
-import random
->>>>>>> 29e749dd
 from typing import Dict, List, Optional, Union
 
 from dominate import tags
 from dominate.util import raw
 from flask import Markup
 
-<<<<<<< HEAD
-from .timeline import Event, FailedValidation, MediaSpec, Page, Trigger, is_list_of
-from .utils import get_logger, is_valid_html5_id, linspace
-=======
 from .bot import BotResponse
-from .media import generate_presigned_url
 from .timeline import Event, FailedValidation, MediaSpec, Page, Trigger, is_list_of
 from .utils import (
     NoArgumentProvided,
@@ -25,9 +16,7 @@
     get_logger,
     is_valid_html5_id,
     linspace,
-    strip_url_parameters,
 )
->>>>>>> 29e749dd
 
 logger = get_logger()
 
@@ -525,14 +514,10 @@
 
     external_template = None
 
-<<<<<<< HEAD
-    def __init__(self):
+    def __init__(self, bot_response=NoArgumentProvided):
         self.page = None
         self.label = None
-=======
-    def __init__(self, bot_response=NoArgumentProvided):
         self._bot_response = bot_response
->>>>>>> 29e749dd
 
     @property
     def macro(self):
@@ -696,12 +681,7 @@
         style: str = "",
         bot_response=NoArgumentProvided,
     ):
-<<<<<<< HEAD
-        super().__init__()
-
-=======
         super().__init__(bot_response)
->>>>>>> 29e749dd
         self.choices = choices
         self.labels = choices if labels is None else labels
         self.style = style
@@ -1168,11 +1148,7 @@
         text_align: Optional[str] = "right",
         bot_response=NoArgumentProvided,
     ):
-<<<<<<< HEAD
-        super().__init__()
-=======
         super().__init__(bot_response)
->>>>>>> 29e749dd
         self.width = width
         self.text_align = text_align
 
@@ -1222,12 +1198,7 @@
         block_copy_paste: bool = False,
         bot_response=NoArgumentProvided,
     ):
-<<<<<<< HEAD
-        super().__init__()
-
-=======
         super().__init__(bot_response)
->>>>>>> 29e749dd
         if one_line and height is not None:
             raise ValueError("If <one_line> is True, then <height> must be None.")
 
@@ -1495,12 +1466,7 @@
         min_time: float = 0.0,
         bot_response=NoArgumentProvided,
     ):
-<<<<<<< HEAD
-        super().__init__()
-
-=======
         super().__init__(bot_response)
->>>>>>> 29e749dd
         self.calibrate = calibrate
         self.submit_button = submit_button
         self.min_time = min_time
@@ -1721,11 +1687,7 @@
         template_args: Optional[Dict] = None,
         bot_response=NoArgumentProvided,
     ):
-<<<<<<< HEAD
-        super().__init__()
-=======
         super().__init__(bot_response)
->>>>>>> 29e749dd
 
         if snap_values is not None and input_type == "circular_slider":
             raise ValueError(
@@ -2098,13 +2060,8 @@
         show_meter: bool = False,
         bot_response=NoArgumentProvided,
     ):
-<<<<<<< HEAD
-        super().__init__()
-
+        super().__init__(bot_response)
         self.label = label
-=======
-        super().__init__(bot_response)
->>>>>>> 29e749dd
         self.duration = duration
         self.auto_advance = auto_advance
 
@@ -2380,11 +2337,7 @@
         hide_slider: bool = False,
         bot_response=NoArgumentProvided,
     ):
-<<<<<<< HEAD
-        super().__init__()
-=======
         super().__init__(bot_response)
->>>>>>> 29e749dd
 
         assert 0 <= starting_value <= 1
 
