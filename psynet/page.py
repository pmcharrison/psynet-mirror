from flask import Markup, escape

from typing import (
    Union,
    Optional,
    List
)

from math import ceil
import itertools
import json

from .timeline import (
    get_template,
    Page,
    PageMaker,
    EndPage,
    FailedValidation,
    while_loop
)
from .utils import linspace

class InfoPage(Page):
    """
    This page displays some content to the user alongside a button
    with which to advance to the next page.

    Parameters
    ----------

    content:
        The content to display to the user. Use :class:`flask.Markup`
        to display raw HTML.

    time_estimate:
        Time estimated for the page.

    **kwargs:
        Further arguments to pass to :class:`psynet.timeline.Page`.
    """

    def __init__(
            self,
            content: Union[str, Markup],
            time_estimate: Optional[float] = None,
            **kwargs
    ):
        self.content = content
        super().__init__(
            time_estimate=time_estimate,
            template_str=get_template("info-page.html"),
            template_arg={
                "content": "" if content is None else content
            },
            **kwargs
        )

    def metadata(self, **kwargs):
        return {
            "content": self.content
        }

<<<<<<< HEAD
class WaitPage(Page):
    """
    This page makes the user wait for a specified amount of time
    before automatically continuing to the next page.

    Parameters
    ----------

    wait_time:
        Time that the user should wait.

    **kwargs:
        Further arguments to pass to :class:`psynet.timeline.Page`.
    """

    content = "Please wait, the experiment should continue shortly..."

    def __init__(
            self,
            wait_time: float,
            **kwargs
    ):
        assert wait_time >= 0
        self.wait_time = wait_time
        super().__init__(
            time_estimate=wait_time,
            template_str=get_template("wait-page.html"),
            template_arg={
                "content": self.content,
                "wait_time": self.wait_time
            },
            **kwargs
        )

    def metadata(self, **kwargs):
        return {
            "content": self.content,
            "wait_time": self.wait_time
        }

def wait_while(
        condition,
        expected_wait: float,
        check_interval: float = 1.0,
        wait_page=WaitPage
    ):
    """
    Displays the participant a waiting page while a given condition
    remains satisfied.

    Parameter
    ---------

    condition
        The condition to be checked;
        the participant will keep waiting while this condition returns True.
        This argument should be a function receiving the following arguments:
        ``participant`` (corresponding to the current participant)
        and ``experiment`` (corresponding to the current experiments).
        If one of this arguments is not needed, it can be omitted from the
        argument list.

    expected_wait
        How long the participant is likely to wait, in seconds.

    check_interval
        How often should the browser check the condition, in seconds.

    wait_page
        The wait page that should be displayed to the participant;
        defaults to :class:`~psynet.page.WaitPage`.

    Returns
    -------

    list :
        A list of test events suitable for inclusion in a PsyNet timeline.
    """
    assert expected_wait > 0
    assert check_interval > 0
    expected_repetitions = ceil(expected_wait / check_interval)

    return while_loop(
        "wait_while",
        condition,
        logic=wait_page(wait_time=check_interval),
        expected_repetitions=expected_repetitions
    )

=======
>>>>>>> bc76b45e
class SuccessfulEndPage(EndPage):
    """
    Indicates a successful end to the experiment.
    """

    def finalise_participant(self, experiment, participant):
        participant.complete = True


class UnsuccessfulEndPage(EndPage):
    """
    Indicates an unsuccessful end to the experiment.
    """

    def __init__(self, content="default", failure_tags: Optional[List] = None):
        if content == "default":
            content = (
                "Unfortunately you did not meet the criteria to continue in the experiment. "
                "You will still be paid for the time you spent already. "
                "Thank you for taking part!"
            )
        super().__init__(content=content)
        self.failure_tags = failure_tags

    def finalise_participant(self, experiment, participant):
        if self.failure_tags:
            assert isinstance(self.failure_tags, list)
            participant.append_failure_tags(*self.failure_tags)
        experiment.fail_participant(participant)


class NAFCPage(Page):
    """
    This page solicits a multiple-choice response from the participant.
    By default this response is saved in the database as a
    :class:`psynet.timeline.Response` object,
    which can be found in the ``Questions`` table.

    Parameters
    ----------

    label:
        Internal label for the page (used to store results).

    prompt:
        Prompt to display to the user. Use :class:`flask.Markup`
        to display raw HTML.

    choices:
        The different options the participant has to choose from.

    time_estimate:
        Time estimated for the page.

    labels:
        An optional list of textual labels to apply to the buttons,
        which the participant will see instead of ``choices``.

    arrange_vertically:
        Whether to arrange the buttons vertically.

    min_width:
        CSS ``min_width`` parameter for the buttons.

    **kwargs:
        Further arguments to pass to :class:`psynet.timeline.Page`.
    """

    def __init__(
            self,
            label: str,
            prompt: Union[str, Markup],
            choices: List[str],
            time_estimate: Optional[float] = None,
            labels: Optional[List[str]] = None,
            arrange_vertically: bool = False,
            min_width: str = "100px",
            **kwargs
    ):
        self.prompt = prompt
        self.choices = choices
        self.labels = choices if labels is None else labels

        assert isinstance(self.labels, List)
        assert len(self.choices) == len(self.labels)

        buttons = [
            Button(button_id=choice, label=label, min_width=min_width, own_line=arrange_vertically)
            for choice, label in zip(self.choices, self.labels)
        ]
        super().__init__(
            time_estimate=time_estimate,
            template_str=get_template("nafc-page.html"),
            label=label,
            template_arg={
                "prompt": prompt,
                "buttons": buttons
            },
            **kwargs
        )

    def metadata(self, **kwargs):
        # pylint: disable=unused-argument
        return {
            "prompt": self.prompt,
            "choices": self.choices,
            "labels": self.labels
        }


class TextInputPage(Page):
    """
    This page solicits a text response from the user.
    By default this response is saved in the database as a
    :class:`psynet.timeline.Response` object,
    which can be found in the ``Questions`` table.

    Parameters
    ----------

    label:
        Internal label for the page (used to store results).

    prompt:
        Prompt to display to the user. Use :class:`flask.Markup`
        to display raw HTML.

    time_estimate:
        Time estimated for the page.

    one_line:
        Whether the text box should comprise solely one line.

    width:
        Optional CSS width property for the text box.

    height:
        Optional CSS height property for the text box.

    **kwargs:
        Further arguments to pass to :class:`psynet.timeline.Page`.
    """

    def __init__(
            self,
            label: str,
            prompt: Union[str, Markup],
            time_estimate: Optional[float] = None,
            one_line: bool = True,
            width: Optional[str] = None,  # e.g. "100px"
            height: Optional[str] = None,
            **kwargs
    ):
        self.prompt = prompt

        if one_line and height is not None:
            raise ValueError("If <one_line> is True, then <height> must be None.")

        style = (
            "" if width is None else f"width:{width}"
                                     " "
                                     "" if height is None else f"height:{height}"
        )

        super().__init__(
            time_estimate=time_estimate,
            template_str=get_template("text-input-page.html"),
            label=label,
            template_arg={
                "prompt": prompt,
                "one_line": one_line,
                "style": style
            },
            **kwargs
        )

    def metadata(self, **kwargs):
        # pylint: disable=unused-argument
        return {
            "prompt": self.prompt
        }

class SliderPage(Page):
    """
    This page solicits a slider response from the user.

    The page logs all interactions from the participants including:
    - initial location of the slider
    - subsequent release points along with time stamps

    By default this response is saved in the database as a
    :class:`psynet.timeline.Response` object,
    which can be found in the ``Questions`` table.

    Currently the slider does not display any numbers describing the
    slider's current position. We anticipate adding this feature in
    a future release, if there is interest.

    Parameters
    ----------

    label:
        Internal label for the page (used to store results).

    prompt:
        Prompt to display to the user. Use :class:`flask.Markup`
        to display raw HTML.

    start_value:
        Position of slider at start.

    min_value:
        Minimum value of the slider.

    max_value:
        Maximum value of the slider.

    num_steps: default: 10000
        Determines the number of steps that the slider can be dragged through.

    snap_values: default: None
        Determines the values to which the slider will 'snap' to once it is released.
        Can take various forms:

        - <None>: no snapping is performed.

        - <int>: indicating number of equidistant steps between `min_value` and `max_value`.

        - <list>: list of numbers enumerating all possible values, need to be within `min_value` and `max_value`.

    input_type: default: "HTML5_range_slider"
        By default we use the HTML5 slider, however future implementations might also use different slider
        formats, like 2D sliders or circular sliders.

    minimal_interactions: default: 0
        Minimal interactions with the slider before the user can go to next trial.

    reverse_scale: default: False
        Flip the scale.

    width:
        Optional CSS width property for the text box.

    height:
        Optional CSS height property for the text box.

    time_estimate:
        Time estimated for the page.

    template_str:
        Optional different template.

    **kwargs:
        Further arguments to pass to :class:`psynet.timeline.Page`.
    """

    def __init__(
            self,
            label: str,
            prompt: Union[str, Markup],
            *,
            start_value: float,
            min_value: float,
            max_value: float,
            num_steps: int = 10000,
            snap_values: Optional[Union[int, list]] = None,
            input_type: Optional[str] = "HTML5_range_slider",
            minimal_interactions: Optional[int] = 0,
            reverse_scale: Optional[bool] = False,
            slider_id: Optional[str] = 'sliderpage_slider',
            width: Optional[str] = None,  # e.g. "100px"
            height: Optional[str] = None,
            time_estimate: Optional[float] = None,
            template_str: Optional[str] = get_template("slider-page.html"),
            **kwargs
    ):
        self.max_value = max_value
        self.min_value = min_value
        self.start_value = start_value
        self.input_type = input_type
        self.minimal_interactions = minimal_interactions
        self.num_steps = num_steps

        self._validate()

        if not 'js_vars' in kwargs:
            kwargs['js_vars'] = {}

        diff = max_value - min_value
        step_size = diff / (num_steps - 1)

        snap_values = self._format_snap_values(snap_values, min_value, max_value, num_steps)
        self.snap_values = snap_values

        styles = []
        if width is not None:
            styles.append(f"width:{width}")
        if height is not None:
            styles.append(f"height:{height}")
        style = " ".join(styles)

        new_template_args = {
            "prompt": prompt,
            "start_value": start_value,
            "min_value": min_value,
            "max_value": max_value,
            "step_size": step_size,
            "reverse_scale": reverse_scale,
            "style": style,
            "slider_id": slider_id
        }

        if not 'template_arg' in kwargs:
            kwargs['template_arg'] = {}

        for key, value in new_template_args.items():
            kwargs['template_arg'][key] = value

        kwargs['js_vars']["snap_values"] = snap_values
        kwargs['js_vars']["num_steps"] = num_steps
        kwargs['js_vars']["start_value"] = start_value
        kwargs['js_vars']['minimal_interactions'] = minimal_interactions
        kwargs['js_vars']["reverse_scale"] = reverse_scale

        super().__init__(
            time_estimate=time_estimate,
            template_str=template_str,
            label=label,
            **kwargs
        )

    def _validate(self):
        if self.input_type != "HTML5_range_slider":
            raise NotImplementedError('Currently "HTML5_range_slider" is the only supported `input_type`')

        if self.max_value <= self.min_value:
            raise ValueError("`max_value` must be larger than `min_value`")

        if self.start_value > self.max_value or self.start_value < self.min_value:
            raise ValueError("`start_value` (= %f) must be between `min_value` (=%f) and `max_value` (=%f)" % (
                self.start_value, self.min_value, self.max_value))

        if self.minimal_interactions < 0:
            raise ValueError('`minimal_interactions` cannot be negative!')

    def _format_snap_values(self, snap_values, min_value, max_value, num_steps):
        if snap_values is None:
            return linspace(min_value, max_value, num_steps)
        elif isinstance(snap_values, int):
            return linspace(min_value, max_value, snap_values)
        else:
            for x in snap_values:
                assert isinstance(x, (float, int))
                assert x >= min_value
                assert x <= max_value
            return sorted(snap_values)

    def metadata(self, **kwargs):
        return {
            **super().metadata(),
            'num_steps': self.num_steps,
            'snap_values': self.snap_values,
            'min_value': self.min_value,
            'max_value': self.max_value,
            'start_value': self.start_value,
            'input_type': self.input_type,
            'minimal_interactions': self.minimal_interactions
        }


class AudioSliderPage(SliderPage):
    """
    See issue #11
    This page solicits a slider response from the user that results in playing some audio.

    By default this response is saved in the database as a
    :class:`psynet.timeline.Response` object,
    which can be found in the ``Questions`` table.

    Parameters
    ----------

    label:
        Internal label for the page (used to store results).

    prompt:
        Prompt to display to the user. Use :class:`flask.Markup`
        to display raw HTML.

    sound_locations:
        Dictionary with IDs as keys and locations on the slider as values.

    start_value:
        Position of slider at start.

    min_value:
        Minimal value of the slider.

    max_value:
        Maximum value of the slider.

    num_steps:
        - <int> (default = 10000): number of equidistant steps between `min_value` and `max_value` that the slider
          can be dragged through. This is before any snapping occurs.

        - ``"num_sounds"``: sets the number of steps to the number of sounds. This only makes sense
          if the sound locations are distributed equidistant between the `min_value` and `max_value` of the slider.

    snap_values:
        - ``"sound_locations"`` (default): slider snaps to nearest sound location.

        - <int>: indicates number of possible equidistant steps between `min_value` and `max_value`

        - <list>: enumerates all possible values, need to be within `min_value` and `max_value`.

        - ``None``: don't snap slider.

    autoplay:
        Default: False. The sound closest to the current slider position is played once the page is loaded.

    template_arg:
        By default empty dictionary. Optional template arguments.

    template_str: default: the page template slider-audio-page.html
        Can be overwritten in classes inheriting from this class.

    **kwargs:
        Further arguments to pass to :class:`psynet.timeline.SliderPage`.
    """

    def __init__(
        self,
        label: str,
        prompt: Union[str, Markup],
        *,
        sound_locations: dict,
        start_value: float,
        min_value: float,
        max_value: float,
        num_steps: Union[str, int] = 10000,
        snap_values: Optional[Union[int, list]] = "sound_locations",
        autoplay: Optional[bool] = False,
        time_estimate: Optional[float] = None,
        template_str: Optional[str] = get_template("slider-audio-page.html"),
        **kwargs
    ):
        if not 'media' in kwargs:
            raise ValueError('You must specify sounds in `media` you later want to play with the slider')

        if not 'audio' in kwargs['media']:
            raise ValueError('The `media` dictionary must contain the key `audio`')

        if isinstance(num_steps, str):
            if num_steps == "num_sounds":
                num_steps = len(sound_locations)
            else:
                raise ValueError(f"Invalid value of num_steps: {num_steps}")

        if isinstance(snap_values, str):
            if snap_values == "sound_locations":
                snap_values = list(sound_locations.values())
            else:
                raise ValueError(f"Invalid value of snap_values: {snap_values}")

        # Check if all stimuli specified in `sound_locations` are
        # also preloaded before the participant can start the trial
        audio = kwargs['media']['audio']
        IDs_sound_locations = [ID for ID, _ in sound_locations.items()]
        IDs_media = []
        for key, value in audio.items():
            if isinstance(audio[key], dict) and 'ids' in audio[key]:
                IDs_media.append(audio[key]['ids'])
            elif isinstance(audio[key], str):
                IDs_media.append(key)
            else:
                raise NotImplementedError('Currently we only support batch files or single files')
        IDs_media = list(itertools.chain.from_iterable(IDs_media))

        if not any([i in IDs_media for i in IDs_sound_locations]):
            raise ValueError('All stimulus IDs you specify in `sound_locations` need to be defined in `media` too.')

        # Check if all audio files are also really playable
        # ticks, step_size, diff = self._get_ticks_step_size_and_diff(snap_values, max_value, min_value)
        # if not all([location in ticks for _, location in sound_locations.items()]):
        #     raise ValueError('The slider does not contain all locations for the audio')

        if not 'js_vars' in kwargs:
            kwargs['js_vars'] = {}
        kwargs['js_vars']['autoplay'] = autoplay
        kwargs['js_vars']['sound_locations'] = sound_locations

        self.sound_locations = sound_locations
        # All range checking is done in the parent class
        super().__init__(
            prompt=prompt,
            start_value=start_value,
            min_value=min_value,
            max_value=max_value,
            num_steps=num_steps,
            snap_values=snap_values,
            time_estimate=time_estimate,
            template_str=template_str,
            label=label,
            **kwargs
        )

    def metadata(self, **kwargs):
        # pylint: disable=unused-argument
        return {
            **super().metadata(),
            'sound_locations': self.sound_locations
        }


class NumberInputPage(TextInputPage):
    """
    This page is like :class:`psynet.timeline.TextInputPage`,
    except it forces the user to input a number.
    See :class:`psynet.timeline.TextInputPage` for argument documentation.
    """

    def format_answer(self, raw_answer, **kwargs):
        try:
            return float(raw_answer)
        except ValueError:
            return "INVALID_RESPONSE"

    def validate(self, response, **kwargs):
        if response.answer == "INVALID_RESPONSE":
            return FailedValidation("Please enter a number.")
        return None


class Button():
    def __init__(self, button_id, *, label, min_width, own_line, start_disabled=False):
        self.id = button_id
        self.label = label
        self.min_width = min_width
        self.own_line = own_line
        self.start_disabled = start_disabled


class DebugResponsePage(PageMaker):
    """
    Implements a debugging page for responses.
    Displays a page to the user with information about the
    last response received from the participant.
    """

    def __init__(self):
        super().__init__(self.summarise_last_response, time_estimate=0)

    @staticmethod
    def summarise_last_response(participant):
        response = participant.response
        if response is None:
            return InfoPage("No response found to display.")
        page_type = escape(response.page_type)
        answer = escape(response.answer)
        metadata = escape(json.dumps(response.metadata, indent=4))
        return InfoPage(Markup(
            f"""
            <h3>Page type</h3>
            {page_type}
            <h3>Answer</h3>
            {answer}
            <h3>Metadata</h3>
            <pre style="max-height: 200px; overflow: scroll;">{metadata}</pre>
            """
        ))<|MERGE_RESOLUTION|>--- conflicted
+++ resolved
@@ -60,7 +60,6 @@
             "content": self.content
         }
 
-<<<<<<< HEAD
 class WaitPage(Page):
     """
     This page makes the user wait for a specified amount of time
@@ -150,8 +149,6 @@
         expected_repetitions=expected_repetitions
     )
 
-=======
->>>>>>> bc76b45e
 class SuccessfulEndPage(EndPage):
     """
     Indicates a successful end to the experiment.
