--- conflicted
+++ resolved
@@ -1,3 +1,5 @@
+# Links
+
 ![Logo](psynet/resources/logo.svg)
 
 PsyNet is a powerful new Python package for designing and running the next generation of online behavioural experiments.
@@ -9,7 +11,16 @@
 
 PsyNet is still heavily under development and we have not officially launched it yet. We plan to do so in early 2023.
 
-<<<<<<< HEAD
+To try some real-world PsyNet experiments for yourself, visit the following repositories:
+
+- [Consonance profiles for carillon bells](https://github.com/pmcharrison/2022-consonance-carillon)
+- [Emotional connotations of musical scales](https://github.com/pmcharrison/2022-musical-scales)
+- [Vocal pitch matching in musical chords](https://github.com/pmcharrison/2022-vertical-processing-test)
+
+For more information about PsyNet, visit the [documentation website](https://psynetdev.gitlab.io/PsyNet/).
+
+# Running tests
+
 ## Via a local Python installation
 
 ```
@@ -46,12 +57,8 @@
 ```
 
 # Building documentation locally
-=======
-To try some real-world PsyNet experiments for yourself, visit the following repositories:
 
-- [Consonance profiles for carillon bells](https://github.com/pmcharrison/2022-consonance-carillon)
-- [Emotional connotations of musical scales](https://github.com/pmcharrison/2022-musical-scales)
-- [Vocal pitch matching in musical chords](https://github.com/pmcharrison/2022-vertical-processing-test)
->>>>>>> d833db5a
-
-For more information about PsyNet, visit the [documentation website](https://psynetdev.gitlab.io/PsyNet/).+```
+make -C docs html
+open docs/_build/html/index.html
+```