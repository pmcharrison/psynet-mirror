--- conflicted
+++ resolved
@@ -1,11 +1,5 @@
 # Changelog
 
-<<<<<<< HEAD
-#### Updated
-- Migrated background tasks to Dallinger's new `scheduled_task` API.
-This means that the tasks now run on the clock dyno,
-and are now robust to dyno restarts, app crashes etc. 
-=======
 #### Added
 
 - It is now possible to use `save_answer` to specify a participant variable
@@ -24,7 +18,12 @@
 ``` 
 
 The resulting answer can then be accessed, in this case, by `participant.var.weight`.
->>>>>>> 2b7556b1
+
+#### Updated
+
+- Migrated background tasks to Dallinger's new `scheduled_task` API.
+This means that the tasks now run on the clock dyno,
+and are now robust to dyno restarts, app crashes etc. 
 
 # [1.13.1] Released on 2021-05-05
 
