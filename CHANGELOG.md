--- conflicted
+++ resolved
@@ -1,19 +1,18 @@
 # Changelog
 
-<<<<<<< HEAD
 #### Changed
 - Renamed the `media_url` property of `RecordTrial` to `recording_url` so as to not clash with the same method name in `StaticTrial`. 
 
 #### Fixed
 - Fixed bug with wrong `minimal_interactions` functionality of `SliderControl` due to duplicate event handling in `control.html`.
 - The renamed `recording_url` method incorrectly only returned camera urls. This was replaced with the correct `url` key. 
-=======
+
+
 # [2.1.2] Released on 2021-06-15
 
 #### Fixed
 - Temporary hotfix for bonus/time estimation bug
 
->>>>>>> 2caa8570
 
 # [2.1.1] Released on 2021-06-10
 
