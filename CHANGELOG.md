# Changelog

<<<<<<< HEAD
#### Added

- Added a new ``Trial`` attribute called ``accumulate_answers``.
If True, then the answers to all pages in the trial are accumulated
in a single list, as opposed to solely retaining the final answer
as was traditional.
- Improved JS event logging, with events saved in the `event_log` portion of `Response.metadata`.
- New `Control` class, `TimedPushButtonControl`.
- Added a new `play_window` argument for `AudioControl`.

#### Changed

- Renamed ``reactive_seq`` to ``multi_page_maker``.
- ``show_trial`` now supports returning variable numbers of pages.
- Move `demos` directory to project root

#### Fixed

- Fix audio record status text.
- Fix bug in ``get_participant_group``.
=======
# [1.8.1] Released on 2020-12-11

- Fix regression where across-participant chain experiments fail unless the networks
used participant groups.
>>>>>>> 8f1e2b9e

# [1.8.0] Released on 2020-12-07

#### Added
- Participant groups can now be set directly via the participant object, writing
  for example ``participant.set_participant_group("my_trial_maker", self.answer)``.
- Chain networks now support participant groups. These are by default read from the
  network's ``definition`` slot, otherwise they can be set by overriding
  ``choose_participant_group``.

#### Changed
- Update IP address treatment (closes CAP-562).
- Update experiment network `__json__` method to improve dashboard display.

#### Fixed
- Fix problem where wrong assignment_x `super` functions are being called.
- Fix bug in `fail_participant_trials`.


## [1.7.1] Released on 2020-12-01

- Fix regression in ColorVocabulary Test.

## [1.7.0] Released on 2020-11-30

#### Added
- Stimulus media extension to allow multiple files.
- New OptionControl class with subclasses: CheckboxControl, DropdownControl, RadiobuttonControl, and PushButtonControl.
- New Canvas drawing module and demo 'graphics' based on Raphaël vector graphics library.
- Ability to disable bonus display by setting `show_bonus = False` in the Experiment class.

#### Changes
- Optimization of 'estimated_max_bonus' function.
- Refactor ad and consent pages using new default templates.

#### Fixed
- Register pre-deployment routines.
- Missing role attribute for experiment_network in dashboard.
- Make recode_wav compatible with 64-bit audio files.


## [1.6.1] Released on 2020-11-16

#### Fixed
- Error when using psynet debug/sandbox/deploy


## [1.6.0] Released on 2020-11-12

#### Added
- Command-line functions ``psynet debug``, ``psynet sandbox``, ``psynet deploy``.
- ``PreDeployRoutine`` for inclusion into an experiment timeline.
- Limits for participant and experiment payments by introducing ``max_participant_payment`` and ``soft_max_experiment_payment`` including a visualisation in the dashboard and sending out notification emails.
- `psynet estimate` command for estimating a participant's maximum bonus and time to complete the experiment.
- `client_ip_address` attribute to `Participant`.
- Reorganisation of documentation menu, incl. new menu items `Experimenter documentation` and `Developer documentation`.
- Documentation for creating deploy tokens for custom packages and a deploy token for deployment of the ``psynet`` package.
- Ubuntu 20.04 installation documentation (``INSTALL_UBUNTU.md``)


## [1.5.1] Released on 2020-10-14

#### Changes

- Improve data export directory structure


## [1.5.0] Released on 2020-10-13

#### Added

- Add a new tab to the dashboard in order to monitor the progress been made in the individual modules included in a timeline and to provide additional information about a module in a details box and tooltip.
- Improve upload of audio recordings to S3 by auto-triggering the upload right after the end of recording.
- Add new export command for saving experiment data in JSON and CSV format, and as the ZIP-file generated by the Dallinger export command.
- Document existing pre-screening tasks and write a tutorial
- Update deployment documentation

#### Changes

- Move pre-screening tasks into new prescreen module.
- Attempt to fix networks not growing after async post trial
- Bugfix: Enable vertical arrangement of buttons in NAFCControl


## [1.4.2]

- Fixing recruitment bug in chain experiments.


## [1.4.0]

- Extending extra_vars as displayed in the dashboard.


## [1.3.0]

- Added video visualisation.


## [1.2.1]

- Bugfix, now `reverse_scale` works in slider pages.


## [1.2.0]

- Introducing aggregated MCMCP.


## [1.0.0]

- Added regression tests.
- Upgraded to Bootstrap 4 and improved UI elements.<|MERGE_RESOLUTION|>--- conflicted
+++ resolved
@@ -1,6 +1,5 @@
 # Changelog
 
-<<<<<<< HEAD
 #### Added
 
 - Added a new ``Trial`` attribute called ``accumulate_answers``.
@@ -21,12 +20,13 @@
 
 - Fix audio record status text.
 - Fix bug in ``get_participant_group``.
-=======
+
+
 # [1.8.1] Released on 2020-12-11
 
 - Fix regression where across-participant chain experiments fail unless the networks
 used participant groups.
->>>>>>> 8f1e2b9e
+
 
 # [1.8.0] Released on 2020-12-07
 
