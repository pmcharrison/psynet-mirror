# non_adapting tapping demo with isochronus tapping and beat synchronization to music
import json
import os

import numpy as np
from flask import Markup
from repp.analysis import REPPAnalysis

# repp imports
from repp.config import sms_tapping
from repp.stimulus import REPPStimulus
from repp.utils import save_json_to_file, save_samples_to_file

import psynet.experiment
from psynet.consent import NoConsent
from psynet.media import download_from_s3, prepare_s3_bucket_for_presigned_urls
from psynet.modular_page import AudioPrompt, AudioRecordControl, ModularPage
from psynet.page import InfoPage, SuccessfulEndPage
from psynet.prescreen import (
    JSONSerializer,
    REPPMarkersTest,
    REPPTappingCalibration,
    REPPVolumeCalibrationMusic,
)
from psynet.timeline import (
    PreDeployRoutine,
    ProgressDisplay,
    ProgressStage,
    Timeline,
    join,
)
from psynet.trial.audio import AudioRecordTrial
from psynet.trial.static import (
    StaticTrial,
    StaticTrialMaker,
    StimulusSet,
    StimulusSpec,
    StimulusVersionSpec,
)

# Global parameters
BUCKET_NAME = "sms-technology"
NUM_PARTICIPANTS = 20
DURATION_ESTIMATED_TRIAL = 40
NUM_TRIALS_PER_PARTICIPANT = 2
# failing criteria
MIN_RAW_TAPS = 50
MAX_RAW_TAPS = 200


# Stimuli
def as_native_type(x):
    if type(x).__module__ == np.__name__:
        return x.item()
    return x


def create_iso_stim(stim_name, stim_ioi):
    stimulus = REPPStimulus(stim_name, config=sms_tapping)
    stim_onsets = stimulus.make_onsets_from_ioi(stim_ioi)
    stim_prepared, stim_info, _ = stimulus.prepare_stim_from_onsets(stim_onsets)
    info = json.dumps(stim_info, cls=JSONSerializer)
    return stim_prepared, info


def create_music_stim(stim_name, fs, audio_filename, onsets_filename):
    stimulus = REPPStimulus(stim_name, config=sms_tapping)
    stim, stim_onsets, onset_is_played = stimulus.load_stimulus_from_files(
        fs, audio_filename, onsets_filename
    )
    stim_prepared, stim_info = stimulus.filter_and_add_markers(
        stim, stim_onsets, onset_is_played
    )
    info = json.dumps(stim_info, cls=JSONSerializer)
    return stim_prepared, info


# Isochronus stimuli
# ISO 800ms
tempo_800_ms = np.repeat(800, 15)
tempo_800_ms = [as_native_type(value) for value in tempo_800_ms]
# ISO 600ms
tempo_600_ms = np.repeat(600, 12)
tempo_600_ms = [as_native_type(value) for value in tempo_600_ms]
# stimuli lists
iso_stimulus_onsets = [tempo_800_ms, tempo_600_ms]
iso_stimulus_names = ["iso_800ms", "iso_600ms"]


class StimulusVersionSpecISO(StimulusVersionSpec):
    has_media = True
    media_ext = ""

    @classmethod
    def generate_media(cls, definition, output_path):
        if not (os.path.exists(output_path) and os.path.isdir(output_path)):
            os.mkdir(output_path)
        stim_prepared, info = create_iso_stim(
            definition["stim_name"], definition["list_iois"]
        )
        save_samples_to_file(stim_prepared, output_path + "/audio.wav", sms_tapping.FS)
        save_json_to_file(info, output_path + "/info.json")


stimulus_iso = [
    StimulusSpec(
        definition={},
        version_specs=[
            StimulusVersionSpecISO(definition={"stim_name": name, "list_iois": iois})
        ],
        phase="ISO_tapping",
    )
    for name, iois in zip(iso_stimulus_names, iso_stimulus_onsets)
]

stimulus_ISO_set = StimulusSet(
    "ISO_tapping", stimulus_iso, version="v1", s3_bucket=BUCKET_NAME
)

# Music stimuli
music_stimulus_name = ["track1", "track2"]
music_audio_names = ["train1.unfiltered.wav", "train7.unfiltered.wav"]
music_text_names = ["train1.unfiltered.txt", "train7.unfiltered.txt"]


class CStimulusVersionSpecMusic(StimulusVersionSpec):
    has_media = True
    media_ext = ""

    @classmethod
    def generate_media(cls, definition, output_path):
        if not (os.path.exists(output_path) and os.path.isdir(output_path)):
            os.mkdir(output_path)
        stim_prepared, info = create_music_stim(
            definition["stim_name"],
            sms_tapping.FS,
            definition["audio_filename"],
            definition["onset_filename"],
        )
        save_samples_to_file(stim_prepared, output_path + "/audio.wav", sms_tapping.FS)
        save_json_to_file(info, output_path + "/info.json")


stimulus_music = [
    StimulusSpec(
        definition={},
        version_specs=[
            CStimulusVersionSpecMusic(
                definition={
                    "stim_name": name,
                    "audio_filename": os.path.join("music", audio_file),
                    "onset_filename": os.path.join("music", onset_file),
                }
            )
        ],
        phase="music_tapping",
    )
    for name, audio_file, onset_file in zip(
        music_stimulus_name, music_audio_names, music_text_names
    )
]

stimulus_music_set = StimulusSet(
    "music_tapping", stimulus_music, version="v1", s3_bucket=BUCKET_NAME
)


# Experiment parts
class TapTrialAnalysis(AudioRecordTrial, StaticTrial):
    __mapper_args__ = {"polymorphic_identity": "analysis_trial_metronome"}

    def analyze_recording(self, audio_file: str, output_plot: str):
        temp_file = self.info
        with open(temp_file, "r") as file:
            info_pre = json.load(file)
            info = json.loads(info_pre)
        stim_name = info["stim_name"]
        title_in_graph = "Participant {}".format(self.participant_id)
        analysis = REPPAnalysis(config=sms_tapping)
        output, analysis, is_failed = analysis.do_analysis(
            info, audio_file, title_in_graph, output_plot
        )
        output = json.dumps(output, cls=JSONSerializer)
        analysis = json.dumps(analysis, cls=JSONSerializer)
        return {
            "failed": is_failed["failed"],
            "reason": is_failed["reason"],
            "output": output,
            "analysis": analysis,
            "stim_name": stim_name,
        }

    @property
    def info(self):
        temp_file = "tmp.json"
        remote_key = os.path.join(
            self.stimulus_version.remote_media_dir,
            self.stimulus_version.media_id + "/info.json",
        )
        download_from_s3(temp_file, self.s3_bucket, remote_key)
        return temp_file


class TapTrial(TapTrialAnalysis):
    __mapper_args__ = {"polymorphic_identity": "tap_trial"}

    def show_trial(self, experiment, participant):
        temp_file = self.info
        with open(temp_file, "r") as file:
            info_pre = json.load(file)
            info = json.loads(info_pre)
        duration_rec = info["stim_duration"]
        trial_number = self.position + 1
        return ModularPage(
            "trial_main_page",
            AudioPrompt(
                self.media_url + "/audio.wav",
                Markup(
                    f"""
                    <br><h3>Tap in time with the metronome.</h3>
                    Trial number {trial_number} out of {NUM_TRIALS_PER_PARTICIPANT}  trials.
                    """
                ),
            ),
            AudioRecordControl(
                duration=duration_rec,
                s3_bucket=BUCKET_NAME,
                public_read=True,
                show_meter=False,
                controls=False,
                auto_advance=False,
            ),
            time_estimate=duration_rec + 5,
            progress_display=ProgressDisplay(
                duration=(duration_rec + 1),
                show_bar=True,  # set to False to hide progress bar in movement
                stages=[
                    ProgressStage(
                        [0.0, 3.5],
                        "Wait in silence...",
                        "red",
                    ),
                    ProgressStage(
                        [3.5, (duration_rec - 6)],
                        "START TAPPING!",
                        "green",
                    ),
                    ProgressStage(
                        [(duration_rec - 6), duration_rec],
                        "Stop tapping and wait in silence...",
                        "red",
                    ),
                    ProgressStage(
                        [duration_rec, (duration_rec + 1)],
                        "Uploading, please wait...",
                        "orange",
                        persistent=True,
                    ),
                ],
            ),
        )

    @property
    def info(self):
        temp_file = "tmp.json"
        remote_key = os.path.join(
            self.stimulus_version.remote_media_dir,
            self.stimulus_version.media_id + "/info.json",
        )
        download_from_s3(temp_file, self.stimulus_version.s3_bucket, remote_key)
        return temp_file


class TapTrialISO(TapTrial):
    __mapper_args__ = {"polymorphic_identity": "tap_trial_ISO"}


class TapTrialMusic(TapTrial):
    __mapper_args__ = {"polymorphic_identity": "tap_trial_music"}


# Tapping tasks
ISO_tapping = join(
    InfoPage(
        Markup(
            """
            <h3>Tapping to rhythm</h3>
            <hr>
            In each trial, you will hear a metronome sound playing at a constant pace.
            <br><br>
            <b><b>Your goal is to tap in time with the rhythm.</b></b> <br><br>
            <b><b>ATTENTION: </b></b>
            <li>Start tapping as soon as the metronome starts and continue tapping in each metronome click.</li>
            <li>At the beginning and end of each rhythm, you will hear three consequtive beeps.
            <b>Do not tap during these beeps, as they signal the beginning and end of each rhythm.</b></li>
            </ul>
            <hr>
            Click <b>next</b> to start tapping!
            """
        ),
        time_estimate=10,
    ),
    StaticTrialMaker(
        id_="ISO_tapping",
        trial_class=TapTrialISO,
        phase="ISO_tapping",
        stimulus_set=stimulus_ISO_set,
        time_estimate_per_trial=DURATION_ESTIMATED_TRIAL,
        target_num_participants=NUM_PARTICIPANTS,
        recruit_mode="num_participants",
        check_performance_at_end=False,
    ),
)

music_tapping = join(
    InfoPage(
        Markup(
            """
        <h3>Tapping to music</h3>
        <hr>
        Now you will listen to music.<br><br>
        <b><b>Your goal is to tap in time with the beat of the music until the music ends</b></b><br><br>
        <b><b>The metronome: </b></b>We added a metronome to help you find the
            beat of the music. This metronome will gradually fade out, but you need to keep tapping to
            the beat until the music ends.
        <br><br>
        <img style="width:70%; height:65%;" src="/static/images/example_task.png"  alt="example_task">
        <hr>
        Click <b>next</b> to start tapping to the music!
        """
        ),
        time_estimate=5,
    ),
    StaticTrialMaker(
        id_="music_tapping",
        trial_class=TapTrialMusic,
        phase="music_tapping",
        stimulus_set=stimulus_music_set,
        time_estimate_per_trial=DURATION_ESTIMATED_TRIAL,
        target_num_participants=NUM_PARTICIPANTS,
        recruit_mode="num_participants",
        check_performance_at_end=False,
    ),
)


# Experiment
class Exp(psynet.experiment.Experiment):
    timeline = Timeline(
<<<<<<< HEAD
        NoConsent(),
        PreDeployRoutine(  # bucket for the experiment
=======
        PreDeployRoutine(
>>>>>>> fbf999d8
            "prepare_s3_bucket_for_presigned_urls",
            prepare_s3_bucket_for_presigned_urls,
            {
                "bucket_name": BUCKET_NAME,
                "public_read": True,
                "create_new_bucket": True,
            },
        ),
        PreDeployRoutine(  # bucket for REPPMarkersTest
            "prepare_s3_bucket_for_presigned_urls",
            prepare_s3_bucket_for_presigned_urls,
            {
                "bucket_name": "markers-check-recordings",
                "public_read": True,
                "create_new_bucket": True,
            },  # s3 bucket to store markers check recordings
        ),
        REPPVolumeCalibrationMusic(),  # calibrate volume with music
        REPPMarkersTest(),  # pre-screening filtering participants based on recording test (markers)
        REPPTappingCalibration(),  # calibrate tapping
        ISO_tapping,
        music_tapping,
        SuccessfulEndPage(),
    )

    def __init__(self, session=None):
        super().__init__(session)
        self.initial_recruitment_size = 1<|MERGE_RESOLUTION|>--- conflicted
+++ resolved
@@ -347,12 +347,8 @@
 # Experiment
 class Exp(psynet.experiment.Experiment):
     timeline = Timeline(
-<<<<<<< HEAD
         NoConsent(),
-        PreDeployRoutine(  # bucket for the experiment
-=======
         PreDeployRoutine(
->>>>>>> fbf999d8
             "prepare_s3_bucket_for_presigned_urls",
             prepare_s3_bucket_for_presigned_urls,
             {
