--- conflicted
+++ resolved
@@ -109,13 +109,7 @@
     "psynet/resources/experiment_scripts/docker/generate-constraints",
 ]:
     with fileinput.FileInput(path, inplace=True) as file:
-<<<<<<< HEAD
-        version_tag = "psynet:v(0|[1-9]\\d*)\\.(0|[1-9]\\d*)\\.(0|[1-9]\\d*)(rc\\d+)*"
-        for line in file:
-            print(re.sub(version_tag, f"psynet:v{__version__}", line), end="")
-=======
         update_image_tag(file)
->>>>>>> b4464e06
 
 # Update demos
 n_jobs = 8
