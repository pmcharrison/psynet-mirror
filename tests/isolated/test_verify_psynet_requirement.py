import os
import tempfile

import pytest

from psynet.command_line import verify_psynet_requirement
from psynet.utils import working_directory


def test_verify_psynet_requirement_missing_version():
    try:
        del os.environ["SKIP_CHECK_PSYNET_VERSION_REQUIREMENT"]
    except KeyError:
        pass

    with tempfile.TemporaryDirectory() as dir:
        with working_directory(dir):
            with open("requirements.txt", "w") as file:
                file.write("psynet\n")
                file.flush()

                with pytest.raises(
                    AssertionError,
                    match="When deploying an experiment, you need to specify PsyNet in an unambiguous way. "
                    "This means you can't just give a branch name, e.g. master; you have to specify a particular version "
                    "or a commit hash.",
                ):
                    verify_psynet_requirement()


def test_verify_psynet_requirement_extension():
    with tempfile.TemporaryDirectory() as dir:
        with working_directory(dir):
            os.environ["SKIP_CHECK_PSYNET_VERSION_REQUIREMENT"] = "1"
            verify_psynet_requirement()
            del os.environ["SKIP_CHECK_PSYNET_VERSION_REQUIREMENT"]

            for extension in ["", ".git"]:
                with open("requirements.txt", "w") as file:
                    file.write(
                        f"psynet@git+https://gitlab.com/PsyNetDev/PsyNet{extension}\n"
                    )
                    file.flush()

                    with pytest.raises(
                        AssertionError,
                        match="When deploying an experiment, you need to specify PsyNet in an unambiguous way. "
                        "This means you can't just give a branch name, e.g. master; you have to specify a particular version "
                        "or a commit hash.",
                    ):
                        verify_psynet_requirement()


def test_verify_psynet_requirement_commit_hash():
    with tempfile.TemporaryDirectory() as dir:
        with working_directory(dir):
            for extension in ["", ".git"]:
                for egg in ["", "#egg=psynet"]:
                    with open("requirements.txt", "w") as file:
                        file.write(
                            f"psynet@git+https://gitlab.com/PsyNetDev/PsyNet{extension}@45f317688af59350f9a6f3052fd73076318f2775{egg}\n"
                        )
                        file.flush()

                        verify_psynet_requirement()


def test_verify_psynet_requirement_short_commit_hash():
    with tempfile.TemporaryDirectory() as dir:
        with working_directory(dir):
            for extension in ["", ".git"]:
                for egg in ["", "#egg=psynet"]:
                    with open("requirements.txt", "w") as file:
                        file.write(
                            f"psynet@git+https://gitlab.com/PsyNetDev/PsyNet{extension}@45f31768{egg}\n"
                        )
                        file.flush()

                        verify_psynet_requirement()


def test_verify_psynet_requirement_version_tag():
    with tempfile.TemporaryDirectory() as dir:
        with working_directory(dir):
            for extension in ["", ".git"]:
                for egg in ["", "#egg=psynet"]:
                    for space in ["", " "]:
<<<<<<< HEAD
                        for rc in ["", "rc0"]:
=======
                        for rc in ["", "rc0", "rc1"]:
>>>>>>> b4464e06
                            with open("requirements.txt", "w") as file:
                                file.write(
                                    f"psynet{space}@{space}git+https://gitlab.com/PsyNetDev/PsyNet{extension}@v10.1.0{rc}{egg}\n"
                                )
                                file.flush()

                                verify_psynet_requirement()


def test_verify_psynet_requirement_name_based():
    with tempfile.TemporaryDirectory() as dir:
        with working_directory(dir):
            with open("requirements.txt", "w") as file:
                file.write("psynet==10.1.0\n")
                file.flush()

                verify_psynet_requirement()


def test_verify_psynet_requirement_name_based_with_spaces():
    with tempfile.TemporaryDirectory() as dir:
        with working_directory(dir):
            with open("requirements.txt", "w") as file:
                file.write("psynet == 10.1.0\n")
                file.flush()

                verify_psynet_requirement()<|MERGE_RESOLUTION|>--- conflicted
+++ resolved
@@ -85,11 +85,7 @@
             for extension in ["", ".git"]:
                 for egg in ["", "#egg=psynet"]:
                     for space in ["", " "]:
-<<<<<<< HEAD
-                        for rc in ["", "rc0"]:
-=======
                         for rc in ["", "rc0", "rc1"]:
->>>>>>> b4464e06
                             with open("requirements.txt", "w") as file:
                                 file.write(
                                     f"psynet{space}@{space}git+https://gitlab.com/PsyNetDev/PsyNet{extension}@v10.1.0{rc}{egg}\n"
