import logging
import os
import shutil
import tempfile
import time
import zipfile

import dallinger
import pandas
import pytest
from selenium.webdriver.common.by import By

from psynet.command_line import export_, populate_db_from_zip_file
from psynet.field import UndefinedVariableError
<<<<<<< HEAD
from psynet.test import assert_text, bot_class, next_page
=======
from psynet.participant import Participant
from psynet.test import assert_text, bot_class, next_page
from psynet.timeline import Response
from psynet.trial.main import Trial
>>>>>>> d1896987

logger = logging.getLogger(__file__)
PYTEST_BOT_CLASS = bot_class()
EXPERIMENT = None

app = "demo-app"


@pytest.fixture(scope="session")
def data_root_dir():
    yield os.path.join("data", f"data-{app}")
    shutil.rmtree(data_root_dir, ignore_errors=True)


@pytest.fixture
def data_csv_dir(data_root_dir):
    return os.path.join(data_root_dir, "csv")


@pytest.fixture
def data_zip_file(data_root_dir):
    return os.path.join(data_root_dir, "db-snapshot", f"{app}-data.zip")


@pytest.fixture
def coin_class(experiment_module):
    return experiment_module.Coin


@pytest.mark.usefixtures("demo_gibbs")
class TestExp:
    def test_exp(self, bot_recruits, db_session, data_csv_dir, data_zip_file):
        for participant, bot in enumerate(bot_recruits):
            driver = bot.driver
            time.sleep(1)

            # What participant group would you like to join?
            participant_group = ["A", "B", "A", "B"][participant]
            next_page(driver, participant_group)

            assert (
                driver.find_element(By.ID, "participant-group").text
                == f"Participant group = {participant_group}"
            )

            for i in range(7):
                next_page(driver, "next-button")

            next_page(driver, "next-button")

            pt = Participant.query.filter_by(id=participant + 1).one()

            # This variable is set in a code block within the trial
            assert pt.var.test_variable == 123

            trials = pt.trials()
            trials.sort(key=lambda x: x.id)
            network_ids = [t.network.id for t in trials]
            assert network_ids == sorted(network_ids)

            with pytest.raises(UndefinedVariableError):
                pt.var.get("uninitialized_variable")

            assert pt.var.get("uninitialized_variable", default=123) == 123

            assert_text(driver, "main-body", "Did you like the experiment? Next")
            text_input = driver.find_element(By.ID, "text-input")
            text_input.send_keys("Yes, I loved it!")
            next_page(driver, "next-button")
<<<<<<< HEAD

            assert_text(
                driver, "main-body", "Did you find the experiment difficult? Next"
            )
            text_input = driver.find_element(By.ID, "text-input")
            text_input.send_keys("No, I found it easy.")
            next_page(driver, "next-button")

            assert_text(
                driver,
                "main-body",
                "Did you encounter any technical problems during the experiment? If so, please provide a few words describing the problem. Next",
            )
            text_input = driver.find_element(By.ID, "text-input")
            text_input.send_keys("No technical problems.")
            next_page(driver, "next-button")

            next_page(driver, "next-button", finished=True)
=======
>>>>>>> d1896987

            assert_text(
                driver, "main-body", "Did you find the experiment difficult? Next"
            )
            text_input = driver.find_element(By.ID, "text-input")
            text_input.send_keys("No, I found it easy.")
            next_page(driver, "next-button")

            assert_text(
                driver,
                "main-body",
                "Did you encounter any technical problems during the experiment? If so, please provide a few words describing the problem. Next",
            )
            text_input = driver.find_element(By.ID, "text-input")
            text_input.send_keys("No technical problems.")
            next_page(driver, "next-button")

            next_page(driver, "next-button", finished=True)

        self._run_export_tests(data_csv_dir, data_zip_file)

    def _run_export_tests(self, data_csv_dir, data_zip_file):
        export_(app, local=True)

        def test_participants_file(data_csv_dir):
            participants_file = os.path.join(data_csv_dir, "Participant.csv")
            participants = pandas.read_csv(participants_file)
            nrow = participants.shape[0]
            assert nrow == 4

        test_participants_file(data_csv_dir)

        def test_coins_file(data_csv_dir):
            coins_file = os.path.join(data_csv_dir, "Coin.csv")
            coins = pandas.read_csv(coins_file)
            nrow = coins.shape[0]
            assert nrow == 4

        test_coins_file(data_csv_dir)

        from psynet.data import _prepare_db_export

        def test_prepare_db_export():
            json = _prepare_db_export()
            assert sorted(list(json)) == [
                "Coin",
                "CustomNetwork",
                "CustomNode",
                "CustomSource",
                "CustomTrial",
                "ExperimentConfig",
                "Notification",
                "Participant",
                "Response",
                "Vector",
            ]
            assert len(json["Participant"]) == 4  # Number of participants

        test_prepare_db_export()

        def test_psynet_exports(data_csv_dir):
            assert sorted(os.listdir(data_csv_dir)) == [
                "Coin.csv",
                "CustomNetwork.csv",
                "CustomNode.csv",
                "CustomSource.csv",
                "CustomTrial.csv",
                "ExperimentConfig.csv",
                "Notification.csv",
                "Participant.csv",
                "Response.csv",
                "Vector.csv",
            ]

        test_psynet_exports(data_csv_dir)

        def test_experiment_feedback(data_csv_dir):
            df = pandas.read_csv(os.path.join(data_csv_dir, "Response.csv"))

<<<<<<< HEAD
        def test_experiment_feedback(data_dir):
            df = pandas.read_csv(os.path.join(data_dir, "Response.csv"))

=======
>>>>>>> d1896987
            df_ = df.query("question == 'liked_experiment'")
            assert df_.shape[0] == 4
            assert list(df_.participant_id) == [1, 2, 3, 4]
            assert list(df_.answer) == ["Yes, I loved it!"] * 4

            df_ = df.query("question == 'find_experiment_difficult'")
            assert df_.shape[0] == 4
            assert list(df_.participant_id) == [1, 2, 3, 4]
            assert list(df_.answer) == ["No, I found it easy."] * 4

            df_ = df.query("question == 'encountered_technical_problems'")
            assert df_.shape[0] == 4
            assert list(df_.participant_id) == [1, 2, 3, 4]
            assert list(df_.answer) == ["No technical problems."] * 4

<<<<<<< HEAD
        test_experiment_feedback(data_dir)

        def test_dallinger_exports(zip_file):
=======
        test_experiment_feedback(data_csv_dir)

        def test_dallinger_exports(data_zip_file):
>>>>>>> d1896987
            with tempfile.TemporaryDirectory() as tempdir:
                with zipfile.ZipFile(data_zip_file, "r") as zip_ref:
                    zip_ref.extractall(tempdir)
                    dallinger_csv_files = sorted(
                        os.listdir(os.path.join(tempdir, "data"))
                    )
                    db_tables = sorted(list(dallinger.db.Base.metadata.tables.keys()))

                    # Dallinger CSV files should map one-to-one to database tables
                    assert dallinger_csv_files == [t + ".csv" for t in db_tables]

        test_dallinger_exports(data_zip_file)

    def test_populate_db_from_zip_file(self, data_zip_file, coin_class):
        """
        Here we test the process of loading the objects described in an exported zip file
        into the local database. This is an important part of the current implementation
        of data export, which works by first creating the zip file via Dallinger's export function,
        then loads it into the local database, and serializes it locally using PsyNet's
        export functions. The function relies on the zip file created in ``test_exp``;
        it would make sense to state this explicitly as a fixture, but it's proved
        to difficult to make that work in practice because of the way in which Dallinger's
        own pytest scopes have been defined.
        """
        populate_db_from_zip_file(data_zip_file)

        trials = Trial.query.all()
        assert len(trials) > 15
        assert all(t.participant_id in [1, 2, 3, 4] for t in trials)

        participants = Participant.query.all()
        assert len(participants) == 4
        assert sorted([p.id for p in participants]) == [1, 2, 3, 4]

        responses = Response.query.all()
        assert len(responses) > 15
        assert all(r.participant_id in [1, 2, 3, 4] for r in responses)

        coins = coin_class.query.all()
        assert len(coins) == 4
        assert all(c.participant_id in [1, 2, 3, 4] for c in coins)<|MERGE_RESOLUTION|>--- conflicted
+++ resolved
@@ -12,14 +12,10 @@
 
 from psynet.command_line import export_, populate_db_from_zip_file
 from psynet.field import UndefinedVariableError
-<<<<<<< HEAD
-from psynet.test import assert_text, bot_class, next_page
-=======
 from psynet.participant import Participant
 from psynet.test import assert_text, bot_class, next_page
 from psynet.timeline import Response
 from psynet.trial.main import Trial
->>>>>>> d1896987
 
 logger = logging.getLogger(__file__)
 PYTEST_BOT_CLASS = bot_class()
@@ -89,27 +85,6 @@
             text_input = driver.find_element(By.ID, "text-input")
             text_input.send_keys("Yes, I loved it!")
             next_page(driver, "next-button")
-<<<<<<< HEAD
-
-            assert_text(
-                driver, "main-body", "Did you find the experiment difficult? Next"
-            )
-            text_input = driver.find_element(By.ID, "text-input")
-            text_input.send_keys("No, I found it easy.")
-            next_page(driver, "next-button")
-
-            assert_text(
-                driver,
-                "main-body",
-                "Did you encounter any technical problems during the experiment? If so, please provide a few words describing the problem. Next",
-            )
-            text_input = driver.find_element(By.ID, "text-input")
-            text_input.send_keys("No technical problems.")
-            next_page(driver, "next-button")
-
-            next_page(driver, "next-button", finished=True)
-=======
->>>>>>> d1896987
 
             assert_text(
                 driver, "main-body", "Did you find the experiment difficult? Next"
@@ -189,12 +164,6 @@
         def test_experiment_feedback(data_csv_dir):
             df = pandas.read_csv(os.path.join(data_csv_dir, "Response.csv"))
 
-<<<<<<< HEAD
-        def test_experiment_feedback(data_dir):
-            df = pandas.read_csv(os.path.join(data_dir, "Response.csv"))
-
-=======
->>>>>>> d1896987
             df_ = df.query("question == 'liked_experiment'")
             assert df_.shape[0] == 4
             assert list(df_.participant_id) == [1, 2, 3, 4]
@@ -210,15 +179,9 @@
             assert list(df_.participant_id) == [1, 2, 3, 4]
             assert list(df_.answer) == ["No technical problems."] * 4
 
-<<<<<<< HEAD
-        test_experiment_feedback(data_dir)
-
-        def test_dallinger_exports(zip_file):
-=======
         test_experiment_feedback(data_csv_dir)
 
         def test_dallinger_exports(data_zip_file):
->>>>>>> d1896987
             with tempfile.TemporaryDirectory() as tempdir:
                 with zipfile.ZipFile(data_zip_file, "r") as zip_ref:
                     zip_ref.extractall(tempdir)
