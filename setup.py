--- conflicted
+++ resolved
@@ -14,21 +14,13 @@
 
 setuptools.setup(
     name="psynet",
-<<<<<<< HEAD
     version=version["psynet_version"],
-=======
-    version="9.3.0",
->>>>>>> d833db5a
     author="Peter Harrison, Raja Marjieh, Nori Jacoby",
     author_email="pmch2@cam.ac.uk",
     description="A framework for running advanced psychological experiments.",
     long_description=long_description,
     long_description_content_type="text/markdown",
-<<<<<<< HEAD
     url="https://gitlab.com/PsyNetDev/PsyNet",
-=======
-    url="https://gitlab.com/PsyNetDev/psynet",
->>>>>>> d833db5a
     packages=setuptools.find_packages(),
     classifiers=[
         "Programming Language :: Python :: 3",
@@ -39,11 +31,7 @@
     include_package_data=True,
     package_data={"psynet": ["VERSION"]},
     install_requires=[
-<<<<<<< HEAD
         version["dallinger_version_requirement"],
-=======
-        "dallinger>=9.2.1, <10.0.0",
->>>>>>> d833db5a
         "click",
         "datetime",
         "dominate",
